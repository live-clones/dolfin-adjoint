import libadjoint
from parameter import *
from dolfin import info_red, info_blue, info
import adjglobals
import dolfin
import numpy
import constant
import adjresidual
import ufl.algorithms

def replay_dolfin(forget=False, tol=0.0, stop=False):
  if not dolfin.parameters["adjoint"]["record_all"]:
    info_red("Warning: your replay test will be much more effective with dolfin.parameters['adjoint']['record_all'] = True.")

  success = True
  for i in range(adjglobals.adjointer.equation_count):
      (fwd_var, output) = adjglobals.adjointer.get_forward_solution(i)

      storage = libadjoint.MemoryStorage(output)
      storage.set_compare(tol=tol)
      storage.set_overwrite(True)
      out = adjglobals.adjointer.record_variable(fwd_var, storage)
      success = success and out

      if forget:
        adjglobals.adjointer.forget_forward_equation(i)

      if not out and stop:
        return success

  return success

def convergence_order(errors, base = 2):
  import math

  orders = [0.0] * (len(errors)-1)
  for i in range(len(errors)-1):
    try:
      orders[i] = math.log(errors[i]/errors[i+1], base)
    except ZeroDivisionError:
      orders[i] = numpy.nan

  return orders

def compute_adjoint(functional, forget=True):

  for i in range(adjglobals.adjointer.timestep_count):
    adjglobals.adjointer.set_functional_dependencies(functional, i)

  for i in range(adjglobals.adjointer.equation_count)[::-1]:
      (adj_var, output) = adjglobals.adjointer.get_adjoint_solution(i, functional)

      storage = libadjoint.MemoryStorage(output)
      adjglobals.adjointer.record_variable(adj_var, storage)

      # forget is None: forget *nothing*.
      # forget is True: forget everything we can, forward and adjoint
      # forget is False: forget only unnecessary adjoint values
      if forget is None:
        pass
      elif forget:
        adjglobals.adjointer.forget_adjoint_equation(i)
      else:
        adjglobals.adjointer.forget_adjoint_values(i)

      yield (output.data, adj_var)

def compute_tlm(parameter, forget=False):

  for i in range(adjglobals.adjointer.equation_count):
      (tlm_var, output) = adjglobals.adjointer.get_tlm_solution(i, parameter)

      storage = libadjoint.MemoryStorage(output)
      storage.set_overwrite(True)
      adjglobals.adjointer.record_variable(tlm_var, storage)

      # forget is None: forget *nothing*.
      # forget is True: forget everything we can, forward and adjoint
      # forget is False: forget only unnecessary adjoint values
      if forget is None:
        pass
      elif forget:
        adjglobals.adjointer.forget_tlm_equation(i)
      else:
        adjglobals.adjointer.forget_tlm_values(i)

      yield (output.data, tlm_var)

def test_initial_condition_adjoint(J, ic, final_adjoint, seed=0.01, perturbation_direction=None):
  '''forward must be a function that takes in the initial condition (ic) as a dolfin.Function
     and returns the functional value by running the forward run:

       func = J(ic)

     final_adjoint is the adjoint associated with the initial condition
     (usually the last adjoint equation solved).

     This function returns the order of convergence of the Taylor
     series remainder, which should be 2 if the adjoint is working
     correctly.'''

  # We will compute the gradient of the functional with respect to the initial condition,
  # and check its correctness with the Taylor remainder convergence test.
  info_blue("Running Taylor remainder convergence analysis for the adjoint model ... ")
  import random

  # First run the problem unperturbed
  ic_copy = dolfin.Function(ic)
  f_direct = J(ic_copy)

  # Randomise the perturbation direction:
  if perturbation_direction is None:
    perturbation_direction = dolfin.Function(ic.function_space())
    vec = perturbation_direction.vector()
    for i in range(len(vec)):
      vec[i] = random.random()

  # Run the forward problem for various perturbed initial conditions
  functional_values = []
  perturbations = []
  perturbation_sizes = [seed/(2**i) for i in range(5)]
  for perturbation_size in perturbation_sizes:
    perturbation = dolfin.Function(perturbation_direction)
    vec = perturbation.vector()
    vec *= perturbation_size
    perturbations.append(perturbation)

    perturbed_ic = dolfin.Function(ic)
    vec = perturbed_ic.vector()
    vec += perturbation.vector()

    functional_values.append(J(perturbed_ic))

  # First-order Taylor remainders (not using adjoint)
  no_gradient = [abs(perturbed_f - f_direct) for perturbed_f in functional_values]

  info("Taylor remainder without adjoint information: " + str(no_gradient))
  info("Convergence orders for Taylor remainder without adjoint information (should all be 1): " + str(convergence_order(no_gradient)))

  adjoint_vector = final_adjoint.vector()

  with_gradient = []
  gradient_fd   = []
  for i in range(len(perturbations)):
    gradient_fd.append((functional_values[i] - f_direct)/perturbation_sizes[i])

    remainder = abs(functional_values[i] - f_direct - adjoint_vector.inner(perturbations[i].vector()))
    with_gradient.append(remainder)

  info("Taylor remainder with adjoint information: " + str(with_gradient))
  info("Convergence orders for Taylor remainder with adjoint information (should all be 2): " + str(convergence_order(with_gradient)))

  info("Gradients (finite differencing): " + str(gradient_fd))
  info("Gradient (adjoint): " + str(adjoint_vector.inner(perturbation_direction.vector())))

  return min(convergence_order(with_gradient))

def tlm_dolfin(parameter, forget=False):
  for i in range(adjglobals.adjointer.equation_count):
      (tlm_var, output) = adjglobals.adjointer.get_tlm_solution(i, parameter)

      storage = libadjoint.MemoryStorage(output)
      storage.set_overwrite(True)
      adjglobals.adjointer.record_variable(tlm_var, storage)

      if forget is None:
        pass
      elif forget:
        adjglobals.adjointer.forget_tlm_equation(i)
      else:
        adjglobals.adjointer.forget_tlm_values(i)

  return output

def test_initial_condition_tlm(J, dJ, ic, seed=0.01, perturbation_direction=None):
  '''forward must be a function that takes in the initial condition (ic) as a dolfin.Function
     and returns the functional value by running the forward run:

       func = J(ic)

     final_adjoint is the tangent linear variable for the solution on which the functional depends
     (usually the last TLM equation solved).

     dJ must be the derivative of the functional with respect to its argument, evaluated and assembled at
     the unperturbed solution (a dolfin Vector).

     This function returns the order of convergence of the Taylor
     series remainder, which should be 2 if the TLM is working
     correctly.'''

  # We will compute the gradient of the functional with respect to the initial condition,
  # and check its correctness with the Taylor remainder convergence test.
  info_blue("Running Taylor remainder convergence analysis for the tangent linear model... ")
  import random

  adj_var = adjglobals.adj_variables[ic]; adj_var.timestep = 0
  if not adjglobals.adjointer.variable_known(adj_var):
    info_red(str(adj_var) + " not known.")
    raise libadjoint.exceptions.LibadjointErrorInvalidInputs("Your initial condition must be the /exact same Function/ as the initial condition used in the forward model.")

  # First run the problem unperturbed
  ic_copy = dolfin.Function(ic)
  f_direct = J(ic_copy)

  # Randomise the perturbation direction:
  if perturbation_direction is None:
    perturbation_direction = dolfin.Function(ic.function_space())
    vec = perturbation_direction.vector()
    for i in range(len(vec)):
      vec[i] = random.random()

  # Run the forward problem for various perturbed initial conditions
  functional_values = []
  perturbations = []
  for perturbation_size in [seed/(2**i) for i in range(5)]:
    perturbation = dolfin.Function(perturbation_direction)
    vec = perturbation.vector()
    vec *= perturbation_size
    perturbations.append(perturbation)

    perturbed_ic = dolfin.Function(ic)
    vec = perturbed_ic.vector()
    vec += perturbation.vector()

    functional_values.append(J(perturbed_ic))

  # First-order Taylor remainders (not using adjoint)
  no_gradient = [abs(perturbed_f - f_direct) for perturbed_f in functional_values]

  info("Taylor remainder without tangent linear information: " + str(no_gradient))
  info("Convergence orders for Taylor remainder without tangent linear information (should all be 1): " + str(convergence_order(no_gradient)))

  with_gradient = []
  for i in range(len(perturbations)):
    param = InitialConditionParameter(ic, perturbations[i])
    final_tlm = tlm_dolfin(param, forget=False).data
    remainder = abs(functional_values[i] - f_direct - final_tlm.vector().inner(dJ))
    with_gradient.append(remainder)

  info("Taylor remainder with tangent linear information: " + str(with_gradient))
  info("Convergence orders for Taylor remainder with tangent linear information (should all be 2): " + str(convergence_order(with_gradient)))

  return min(convergence_order(with_gradient))

def test_initial_condition_adjoint_cdiff(J, ic, final_adjoint, seed=0.01, perturbation_direction=None):
  '''forward must be a function that takes in the initial condition (ic) as a dolfin.Function
     and returns the functional value by running the forward run:

       func = J(ic)

     final_adjoint is the adjoint associated with the initial condition
     (usually the last adjoint equation solved).

     This function returns the order of convergence of the Taylor
     series remainder of central finite differencing, which should be 3 
     if the adjoint is working correctly.'''

  # We will compute the gradient of the functional with respect to the initial condition,
  # and check its correctness with the Taylor remainder convergence test.
  info_blue("Running central differencing Taylor remainder convergence analysis for the adjoint model ... ")
  import random

  # First run the problem unperturbed
  ic_copy = dolfin.Function(ic)
  f_direct = J(ic_copy)

  # Randomise the perturbation direction:
  if perturbation_direction is None:
    perturbation_direction = dolfin.Function(ic.function_space())
    vec = perturbation_direction.vector()
    for i in range(len(vec)):
      vec[i] = random.random()

  # Run the forward problem for various perturbed initial conditions
  functional_values_plus = []
  functional_values_minus = []
  perturbations = []
  perturbation_sizes = [seed/(2**i) for i in range(4)]
  for perturbation_size in perturbation_sizes:
    perturbation = dolfin.Function(perturbation_direction)
    vec = perturbation.vector()
    vec *= perturbation_size
    perturbations.append(perturbation)

    perturbation = dolfin.Function(perturbation_direction)
    vec = perturbation.vector()
    vec *= perturbation_size/2.0

    perturbed_ic = dolfin.Function(ic)
    vec = perturbed_ic.vector()
    vec += perturbation.vector()
    functional_values_plus.append(J(perturbed_ic))

    perturbed_ic = dolfin.Function(ic)
    vec = perturbed_ic.vector()
    vec -= perturbation.vector()
    functional_values_minus.append(J(perturbed_ic))

  # First-order Taylor remainders (not using adjoint)
  no_gradient = [abs(functional_values_plus[i] - functional_values_minus[i]) for i in range(len(functional_values_plus))]

  info("Taylor remainder without adjoint information: " + str(no_gradient))
  info("Convergence orders for Taylor remainder without adjoint information (should all be 1): " + str(convergence_order(no_gradient)))

  adjoint_vector = final_adjoint.vector()

  with_gradient = []
  gradient_fd   = []
  for i in range(len(perturbations)):
    gradient_fd.append((functional_values_plus[i] - functional_values_minus[i])/perturbation_sizes[i])

    remainder = abs(functional_values_plus[i] - functional_values_minus[i] - adjoint_vector.inner(perturbations[i].vector()))
    with_gradient.append(remainder)

  info("Taylor remainder with adjoint information: " + str(with_gradient))
  info("Convergence orders for Taylor remainder with adjoint information (should all be 3): " + str(convergence_order(with_gradient)))

  info("Gradients (finite differencing): " + str(gradient_fd))
  info("Gradient (adjoint): " + str(adjoint_vector.inner(perturbation_direction.vector())))

  return min(convergence_order(with_gradient))

def compute_gradient(J, param, forget=True):
<<<<<<< HEAD

  try:
    scalar = False
    dJdparam = [None for i in range(len(param))]
    lparam = param
  except TypeError:
    scalar = True
    dJdparam = [None]
    lparam = [param]
=======
  dJdparam = None
  last_timestep = adjglobals.adjointer.timestep_count

  for i in range(adjglobals.adjointer.timestep_count):
    adjglobals.adjointer.set_functional_dependencies(J, i)
>>>>>>> 4d869ac1

  for i in range(adjglobals.adjointer.equation_count)[::-1]:
    (adj_var, output) = adjglobals.adjointer.get_adjoint_solution(i, J)

    storage = libadjoint.MemoryStorage(output)
    adjglobals.adjointer.record_variable(adj_var, storage)
    fwd_var = libadjoint.Variable(adj_var.name, adj_var.timestep, adj_var.iteration)

<<<<<<< HEAD
    for j in range(len(lparam)):
      out = lparam[j].inner_adjoint(adjglobals.adjointer, output.data, i, fwd_var)
      if dJdparam[j] is None:
        dJdparam[j] = out
      elif dJdparam[j] is not None and out is not None:
        dJdparam[j] += out
=======
    out = param.inner_adjoint(adjglobals.adjointer, output.data, i, fwd_var)
    dJdparam = _add(dJdparam, out)

    if last_timestep > adj_var.timestep:
      # We have hit a new timestep, and need to compute this timesteps' \partial J/\partial m contribution
      last_timestep = adj_var.timestep
      out = param.partial_derivative(adjglobals.adjointer, J, adj_var.timestep)
      dJdparam = _add(dJdparam, out)
>>>>>>> 4d869ac1

    if forget is None:
      pass
    elif forget:
      adjglobals.adjointer.forget_adjoint_equation(i)
    else:
      adjglobals.adjointer.forget_adjoint_values(i)

  if scalar:
    return dJdparam[0]
  else:
    return dJdparam

def test_scalar_parameter_adjoint(J, a, dJda, seed=None):
  info_blue("Running Taylor remainder convergence analysis for the adjoint model ... ")

  functional_values = []
  f_direct = J(a)

  if seed is None:
    seed = float(a)/5.0
    if seed == 0.0:
      seed = 0.1

  perturbations = [seed / (2**i) for i in range(5)]

  for da in (dolfin.Constant(float(a) + x) for x in perturbations):
    functional_values.append(J(da))

  # First-order Taylor remainders (not using adjoint)
  no_gradient = [abs(perturbed_f - f_direct) for perturbed_f in functional_values]

  info("Taylor remainder without adjoint information: " + str(no_gradient))
  info("Convergence orders for Taylor remainder without adjoint information (should all be 1): " + str(convergence_order(no_gradient)))

  with_gradient = []
  gradient_fd   = []
  for i in range(len(perturbations)):
    gradient_fd.append((functional_values[i] - f_direct)/perturbations[i])

    remainder = abs(functional_values[i] - f_direct - dJda*perturbations[i])
    with_gradient.append(remainder)

  info("Taylor remainder with adjoint information: " + str(with_gradient))
  info("Convergence orders for Taylor remainder with adjoint information (should all be 2): " + str(convergence_order(with_gradient)))

  info("Gradients (finite differencing): " + str(gradient_fd))
  info("Gradient (adjoint): " + str(dJda))

  return min(convergence_order(with_gradient))

def test_scalar_parameters_adjoint(J, a, dJda, seed=0.1):
  info_blue("Running Taylor remainder convergence analysis for the adjoint model ... ")

  functional_values = []
  f_direct = J(a)

  a = numpy.array([float(x) for x in a])
  dJda = numpy.array(dJda)

  perturbation_direction = a/5.0
  perturbation_sizes = [seed / (2**i) for i in range(5)]
  perturbations = [a * i for i in perturbation_sizes]
  for x in perturbations:
    da = [dolfin.Constant(a[i] + x[i]) for i in range(len(a))]
    functional_values.append(J(da))

  # First-order Taylor remainders (not using adjoint)
  no_gradient = [abs(perturbed_f - f_direct) for perturbed_f in functional_values]

  info("Taylor remainder without adjoint information: " + str(no_gradient))
  info("Convergence orders for Taylor remainder without adjoint information (should all be 1): " + str(convergence_order(no_gradient)))

  with_gradient = []
  for i in range(len(perturbations)):
    remainder = abs(functional_values[i] - f_direct - numpy.dot(dJda, perturbations[i]))
    with_gradient.append(remainder)

  info("Taylor remainder with adjoint information: " + str(with_gradient))
  info("Convergence orders for Taylor remainder with adjoint information (should all be 2): " + str(convergence_order(with_gradient)))

  return min(convergence_order(with_gradient))

def test_gradient_array(J, dJdx, x, seed = 0.01, perturbation_direction = None, random_seed = 118):
  '''Checks the correctness of the derivative dJ.
     x must be an array that specifies at which point in the parameter space
     the gradient is to be checked, and dJdx must be an array containing the gradient. 
     The function J(x) must return the functional value. 

     This function returns the order of convergence of the Taylor
     series remainder, which should be 2 if the gradient is correct.'''

  import random
  # Set the random seed to a constant. This is important for parallel environments to ensure that the 
  # perturbation direction is consistent between all processors.
  random.seed(random_seed)

  # We will compute the gradient of the functional with respect to the initial condition,
  # and check its correctness with the Taylor remainder convergence test.
  info("Running Taylor remainder convergence analysis to check the gradient ... ")

  # First run the problem unperturbed
  j_direct = J(x)

  # Randomise the perturbation direction:
  if perturbation_direction is None:
    perturbation_direction = x.copy()
    for i in range(len(x)):
      perturbation_direction[i] = random.random()

  # Run the forward problem for various perturbed initial conditions
  functional_values = []
  perturbations = []
  perturbation_sizes = [seed/(2**i) for i in range(5)]
  for perturbation_size in perturbation_sizes:
    perturbation = perturbation_direction.copy() * perturbation_size
    perturbations.append(perturbation)

    perturbed_x = x.copy() + perturbation 
    functional_values.append(J(perturbed_x))

  # First-order Taylor remainders (not using adjoint)
  no_gradient = [abs(perturbed_j - j_direct) for perturbed_j in functional_values]

  info("Absolute functional evaluation differences: %s" % str(no_gradient))
  info("Convergence orders for Taylor remainder without adjoint information (should all be 1): %s" % str(convergence_order(no_gradient)))

  with_gradient = []
  for i in range(len(perturbations)):
      remainder = abs(functional_values[i] - j_direct - numpy.dot(perturbations[i], dJdx))
      with_gradient.append(remainder)

  info("Absolute functional evaluation differences with adjoint: %s" % str(with_gradient))
  info("Convergence orders for Taylor remainder with adjoint information (should all be 2): %s" % str(convergence_order(with_gradient)))

  return min(convergence_order(with_gradient))

def taylor_test(J, m, Jm, dJdm, seed=None, perturbation_direction=None, value=None):
  '''J must be a function that takes in a parameter value m and returns the value
     of the functional:

       func = J(m)

     Jm is the value of the function J at the parameter m. 
     dJdm is the gradient of J evaluated at m, to be tested for correctness.

     This function returns the order of convergence of the Taylor
     series remainder, which should be 2 if the adjoint is working
     correctly.'''

  info_blue("Running Taylor remainder convergence test ... ")
  import random

  def get_const(val):
    if isinstance(val, str):
      return float(constant.constant_values[val])
    else:
      return float(val)

  def get_value(param, value):
    if value is not None:
      return value
    else:
      try:
        return adjglobals.adjointer.get_variable_value(param.var).data
      except libadjoint.exceptions.LibadjointErrorNeedValue:
        info_red("Do you need to pass forget=False to compute_gradient?")
        raise

  # First, compute perturbation sizes.
  if seed is None:
    if isinstance(m, ScalarParameter):
      seed = get_const(m.a)/5.0

      if seed == 0.0: seed = 0.1
    else:
      seed = 0.01

  perturbation_sizes = [seed/(2**i) for i in range(5)]

  # Next, compute the perturbation direction.
  if perturbation_direction is None:
    if isinstance(m, ScalarParameter):
      perturbation_direction = 1
    elif isinstance(m, ScalarParameters):
      perturbation_direction = numpy.array([get_const(x)/5.0 for x in m.v])
    elif isinstance(m, InitialConditionParameter):
      ic = get_value(m, value)
      perturbation_direction = dolfin.Function(ic)
      vec = perturbation_direction.vector()
      for i in range(len(vec)):
        vec[i] = random.random()
    else:
      raise libadjoint.exceptions.LibadjointErrorNotImplemented("Don't know how to compute a perturbation direction")

  # So now compute the perturbations:
  if not isinstance(perturbation_direction, dolfin.Function):
    perturbations = [x*perturbation_direction for x in perturbation_sizes]
  else:
    perturbations = []
    for x in perturbation_sizes:
      perturbation = dolfin.Function(perturbation_direction)
      vec = perturbation.vector()
      vec *= x
      perturbations.append(perturbation)

  # And now the perturbed inputs:
  if isinstance(m, ScalarParameter):
    pinputs = [dolfin.Constant(get_const(m.a) + x) for x in perturbations]
  elif isinstance(m, ScalarParameters):
    a = numpy.array([get_const(x) for x in m.v])

    def make_const(arr):
      return [dolfin.Constant(x) for x in arr]

    pinputs = [make_const(a + x) for x in perturbations]
  elif isinstance(m, InitialConditionParameter):
    pinputs = []
    for x in perturbations:
      pinput = dolfin.Function(x)
      pinput.vector()[:] += ic.vector()
      pinputs.append(pinput)

  # At last: the common bit!
  functional_values = []
  for pinput in pinputs:
    Jp = J(pinput)
    functional_values.append(Jp)

  # First-order Taylor remainders (not using adjoint)
  no_gradient = [abs(perturbed_J - Jm) for perturbed_J in functional_values]

  info("Taylor remainder without adjoint information: " + str(no_gradient))
  info("Convergence orders for Taylor remainder without adjoint information (should all be 1): " + str(convergence_order(no_gradient)))

  with_gradient = []
  if isinstance(m, ScalarParameter):
    for i in range(len(perturbations)):
      remainder = abs(functional_values[i] - Jm - dJdm*perturbations[i])
      with_gradient.append(remainder)
  elif isinstance(m, ScalarParameters):
    for i in range(len(perturbations)):
      remainder = abs(functional_values[i] - Jm - numpy.dot(dJdm, perturbations[i]))
      with_gradient.append(remainder)
  elif isinstance(m, InitialConditionParameter):
    for i in range(len(perturbations)):
      remainder = abs(functional_values[i] - Jm - dJdm.vector().inner(perturbations[i].vector()))
      with_gradient.append(remainder)

  info("Taylor remainder with adjoint information: " + str(with_gradient))
  info("Convergence orders for Taylor remainder with adjoint information (should all be 2): " + str(convergence_order(with_gradient)))

  return min(convergence_order(with_gradient))

def estimate_error(J, forget=True):
  err = 0.0
  i = adjglobals.adjointer.equation_count - 1

  for (adj, var) in compute_adjoint(J, forget=forget):
    form = adjresidual.get_residual(i)
    if form is not None:
      Vplus = dolfin.increase_order(adj.function_space())
      adj_h = dolfin.Function(Vplus)
      adj_h.extrapolate(adj)

      args = ufl.algorithms.extract_arguments(form)
      assert len(args) == 1
      estimator = dolfin.replace(form, {args[0]: adj_h})
      err += dolfin.assemble(estimator)

    i = i - 1

  return err

def _add(value, increment):
  # Add increment to value correctly taking into account None.
  if increment is None:
    return value
  elif value is None:
    return increment
  else:
    return value+increment
<|MERGE_RESOLUTION|>--- conflicted
+++ resolved
@@ -321,8 +321,6 @@
   return min(convergence_order(with_gradient))
 
 def compute_gradient(J, param, forget=True):
-<<<<<<< HEAD
-
   try:
     scalar = False
     dJdparam = [None for i in range(len(param))]
@@ -331,13 +329,10 @@
     scalar = True
     dJdparam = [None]
     lparam = [param]
-=======
-  dJdparam = None
   last_timestep = adjglobals.adjointer.timestep_count
 
   for i in range(adjglobals.adjointer.timestep_count):
     adjglobals.adjointer.set_functional_dependencies(J, i)
->>>>>>> 4d869ac1
 
   for i in range(adjglobals.adjointer.equation_count)[::-1]:
     (adj_var, output) = adjglobals.adjointer.get_adjoint_solution(i, J)
@@ -346,23 +341,15 @@
     adjglobals.adjointer.record_variable(adj_var, storage)
     fwd_var = libadjoint.Variable(adj_var.name, adj_var.timestep, adj_var.iteration)
 
-<<<<<<< HEAD
     for j in range(len(lparam)):
       out = lparam[j].inner_adjoint(adjglobals.adjointer, output.data, i, fwd_var)
-      if dJdparam[j] is None:
-        dJdparam[j] = out
-      elif dJdparam[j] is not None and out is not None:
-        dJdparam[j] += out
-=======
-    out = param.inner_adjoint(adjglobals.adjointer, output.data, i, fwd_var)
-    dJdparam = _add(dJdparam, out)
-
-    if last_timestep > adj_var.timestep:
-      # We have hit a new timestep, and need to compute this timesteps' \partial J/\partial m contribution
-      last_timestep = adj_var.timestep
-      out = param.partial_derivative(adjglobals.adjointer, J, adj_var.timestep)
-      dJdparam = _add(dJdparam, out)
->>>>>>> 4d869ac1
+      dJdparam[j] = _add(dJdparam, out)
+
+      if last_timestep > adj_var.timestep:
+        # We have hit a new timestep, and need to compute this timesteps' \partial J/\partial m contribution
+        last_timestep = adj_var.timestep
+        out = lparam[j].partial_derivative(adjglobals.adjointer, J, adj_var.timestep)
+        dJdparam = _add(dJdparam, out)
 
     if forget is None:
       pass
