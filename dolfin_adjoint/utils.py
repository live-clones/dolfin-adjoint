import libadjoint
from backend import info_red, info_blue, info, warning
import adjglobals
import backend
import numpy
import constant
import adjresidual
import adjlinalg
import ufl.algorithms
import projection
import functional
import drivers
import math
import compatibility
import controls
from enlisting import enlist
from controls import ListControl, Control
from compatibility import gather  # NOQA
from misc import noannotations


def scale(obj, factor):
    """ A generic function to scale Functions,
        Constants and lists, numpy arrays, ...
    """

    if hasattr(obj, "function_space"):
        # dolfin.Function of dolfin.MultiMeshFunctionSpace
        if isinstance(obj.function_space(), backend.cpp.function.MultiMeshFunctionSpace):
            scaled_obj = backend.MultiMeshFunction(obj.function_space(), factor * obj.vector())
        else:
            scaled_obj = backend.Function(obj.function_space(), factor * obj.vector())
    elif isinstance(obj, backend.Constant):
        # dolfin.Constant
        scaled_obj = backend.Constant(factor * constant_to_array(obj))
    else:
        # Lists, numpy arrays, ...
        try:
            scaled_obj = factor * obj
        except TypeError:
            # Lists of dolfin objects?
            scaled_obj = [scale(o, factor) for o in obj]

    return scaled_obj

def homogenize(bc):
    bc_copy = compatibility.bc(bc)
    bc_copy.homogenize()
    return bc_copy

def constant_to_array(c):
    """ Converts a Constant to a numpy.array. """

    a = numpy.zeros(c.value_size())
    p = numpy.zeros(c.value_size())
    c.eval(a, p)
    if len(a) == 1:
        r = a[0]

    # Make sure input and output have the same shape
    assert c.ufl_shape == r.shape

    return r


def convergence_order(errors, base = 2):
    import math

    orders = [0.0] * (len(errors)-1)
    for i in range(len(errors)-1):
        try:
            orders[i] = math.log(errors[i]/errors[i+1], base)
        except ZeroDivisionError:
            orders[i] = numpy.nan

    return orders

def test_initial_condition_adjoint(J, ic, final_adjoint, seed=0.01, perturbation_direction=None):
    '''forward must be a function that takes in the initial condition (ic) as a backend.Function
       and returns the functional value by running the forward run:

         func = J(ic)

       final_adjoint is the adjoint associated with the initial condition
       (usually the last adjoint equation solved).

       This function returns the order of convergence of the Taylor
       series remainder, which should be 2 if the adjoint is working
       correctly.'''

    import function

    # We will compute the gradient of the functional with respect to the initial condition,
    # and check its correctness with the Taylor remainder convergence test.
    info_blue("Running Taylor remainder convergence analysis for the adjoint model ... ")

    # First run the problem unperturbed
    ic_copy = ic.copy(deepcopy=True)
    f_direct = J(ic_copy)

    # Randomise the perturbation direction:
    if perturbation_direction is None:
        perturbation_direction = function.Function(ic.function_space())
        compatibility.randomise(perturbation_direction)

    # Run the forward problem for various perturbed initial conditions
    functional_values = []
    perturbations = []
    perturbation_sizes = [seed/(2**i) for i in range(5)]
    for perturbation_size in perturbation_sizes:
        perturbation = perturbation_direction.copy(deepcopy=True)
        vec = perturbation.vector()
        vec *= perturbation_size
        perturbations.append(perturbation)

        perturbed_ic = ic.copy(deepcopy=True)
        vec = perturbed_ic.vector()
        vec += perturbation.vector()

        functional_values.append(J(perturbed_ic))

    # First-order Taylor remainders (not using adjoint)
    no_gradient = [abs(perturbed_f - f_direct) for perturbed_f in functional_values]

    info("Taylor remainder without adjoint information: " + str(no_gradient))
    info("Convergence orders for Taylor remainder without adjoint information (should all be 1): " + str(convergence_order(no_gradient)))

    adjoint_vector = final_adjoint.vector()

    with_gradient = []
    gradient_fd   = []
    for i in range(len(perturbations)):
        gradient_fd.append((functional_values[i] - f_direct)/perturbation_sizes[i])

        remainder = abs(functional_values[i] - f_direct - adjoint_vector.inner(perturbations[i].vector()))
        with_gradient.append(remainder)

    info("Taylor remainder with adjoint information: " + str(with_gradient))
    info("Convergence orders for Taylor remainder with adjoint information (should all be 2): " + str(convergence_order(with_gradient)))

    info("Gradients (finite differencing): " + str(gradient_fd))
    info("Gradient (adjoint): " + str(adjoint_vector.inner(perturbation_direction.vector())))

    return min(convergence_order(with_gradient))

def tlm_dolfin(control, forget=False):
    for i in range(adjglobals.adjointer.equation_count):
        (tlm_var, output) = adjglobals.adjointer.get_tlm_solution(i, control)

        storage = libadjoint.MemoryStorage(output)
        storage.set_overwrite(True)
        adjglobals.adjointer.record_variable(tlm_var, storage)

        if forget is None:
            pass
        elif forget:
            adjglobals.adjointer.forget_tlm_equation(i)
        else:
            adjglobals.adjointer.forget_tlm_values(i)

    return output

def test_initial_condition_tlm(J, dJ, ic, seed=0.01, perturbation_direction=None):
    '''forward must be a function that takes in the initial condition (ic) as a backend.Function
       and returns the functional value by running the forward run:

         func = J(ic)

       final_adjoint is the tangent linear variable for the solution on which the functional depends
       (usually the last TLM equation solved).

       dJ must be the derivative of the functional with respect to its argument, evaluated and assembled at
       the unperturbed solution (a backend Vector).

       This function returns the order of convergence of the Taylor
       series remainder, which should be 2 if the TLM is working
       correctly.'''

    # We will compute the gradient of the functional with respect to the initial condition,
    # and check its correctness with the Taylor remainder convergence test.
    info_blue("Running Taylor remainder convergence analysis for the tangent linear model... ")

    adj_var = adjglobals.adj_variables[ic]; adj_var.timestep = 0
    if not adjglobals.adjointer.variable_known(adj_var):
        info_red(str(adj_var) + " not known.")
        raise libadjoint.exceptions.LibadjointErrorInvalidInputs("Your initial condition must be the /exact same Function/ as the initial condition used in the forward model.")

    # First run the problem unperturbed
    ic_copy = backend.Function(ic)
    f_direct = J(ic_copy)

    # Randomise the perturbation direction:
    if perturbation_direction is None:
        perturbation_direction = backend.Function(ic.function_space())
        compatibility.randomise(perturbation_direction)

    # Run the forward problem for various perturbed initial conditions
    functional_values = []
    perturbations = []
    for perturbation_size in [seed/(2**i) for i in range(5)]:
        perturbation = backend.Function(perturbation_direction)
        vec = perturbation.vector()
        vec *= perturbation_size
        perturbations.append(perturbation)

        perturbed_ic = backend.Function(ic)
        vec = perturbed_ic.vector()
        vec += perturbation.vector()

        functional_values.append(J(perturbed_ic))

    # First-order Taylor remainders (not using adjoint)
    no_gradient = [abs(perturbed_f - f_direct) for perturbed_f in functional_values]

    info("Taylor remainder without tangent linear information: " + str(no_gradient))
    info("Convergence orders for Taylor remainder without tangent linear information (should all be 1): " + str(convergence_order(no_gradient)))

    with_gradient = []
    for i in range(len(perturbations)):
        param = controls.FunctionControl(ic, perturbations[i])
        final_tlm = tlm_dolfin(param, forget=False).data
        remainder = abs(functional_values[i] - f_direct - final_tlm.vector().inner(dJ))
        with_gradient.append(remainder)

    info("Taylor remainder with tangent linear information: " + str(with_gradient))
    info("Convergence orders for Taylor remainder with tangent linear information (should all be 2): " + str(convergence_order(with_gradient)))

    return min(convergence_order(with_gradient))

def test_initial_condition_adjoint_cdiff(J, ic, final_adjoint, seed=0.01, perturbation_direction=None):
    '''forward must be a function that takes in the initial condition (ic) as a dolfin.Function
       and returns the functional value by running the forward run:

         func = J(ic)

       final_adjoint is the adjoint associated with the initial condition
       (usually the last adjoint equation solved).

       This function returns the order of convergence of the Taylor
       series remainder of central finite differencing, which should be 3
       if the adjoint is working correctly.'''

    # We will compute the gradient of the functional with respect to the initial condition,
    # and check its correctness with the Taylor remainder convergence test.
    info_blue("Running central differencing Taylor remainder convergence analysis for the adjoint model ... ")

    # First run the problem unperturbed
    ic_copy = backend.Function(ic)
    f_direct = J(ic_copy)

    # Randomise the perturbation direction:
    if perturbation_direction is None:
        perturbation_direction = backend.Function(ic.function_space())
        compatibility.randomise(perturbation_direction)

    # Run the forward problem for various perturbed initial conditions
    functional_values_plus = []
    functional_values_minus = []
    perturbations = []
    perturbation_sizes = [seed/(2**i) for i in range(4)]
    for perturbation_size in perturbation_sizes:
        perturbation = backend.Function(perturbation_direction)
        vec = perturbation.vector()
        vec *= perturbation_size
        perturbations.append(perturbation)

        perturbation = backend.Function(perturbation_direction)
        vec = perturbation.vector()
        vec *= perturbation_size/2.0

        perturbed_ic = backend.Function(ic)
        vec = perturbed_ic.vector()
        vec += perturbation.vector()
        functional_values_plus.append(J(perturbed_ic))

        perturbed_ic = backend.Function(ic)
        vec = perturbed_ic.vector()
        vec -= perturbation.vector()
        functional_values_minus.append(J(perturbed_ic))

    # First-order Taylor remainders (not using adjoint)
    no_gradient = [abs(functional_values_plus[i] - functional_values_minus[i]) for i in range(len(functional_values_plus))]

    info("Taylor remainder without adjoint information: " + str(no_gradient))
    info("Convergence orders for Taylor remainder without adjoint information (should all be 1): " + str(convergence_order(no_gradient)))

    adjoint_vector = final_adjoint.vector()

    with_gradient = []
    gradient_fd   = []
    for i in range(len(perturbations)):
        gradient_fd.append((functional_values_plus[i] - functional_values_minus[i])/perturbation_sizes[i])

        remainder = abs(functional_values_plus[i] - functional_values_minus[i] - adjoint_vector.inner(perturbations[i].vector()))
        with_gradient.append(remainder)

    info("Taylor remainder with adjoint information: " + str(with_gradient))
    info("Convergence orders for Taylor remainder with adjoint information (should all be 3): " + str(convergence_order(with_gradient)))

    info("Gradients (finite differencing): " + str(gradient_fd))
    info("Gradient (adjoint): " + str(adjoint_vector.inner(perturbation_direction.vector())))

    return min(convergence_order(with_gradient))

def test_scalar_parameter_adjoint(J, a, dJda, seed=None):
    info_blue("Running Taylor remainder convergence analysis for the adjoint model ... ")

    functional_values = []
    f_direct = J(a)

    if seed is None:
        seed = float(a)/5.0
        if seed == 0.0:
            seed = 0.1

    perturbations = [seed / (2**i) for i in range(5)]

    for da in (backend.Constant(float(a) + x) for x in perturbations):
        functional_values.append(J(da))

    # First-order Taylor remainders (not using adjoint)
    no_gradient = [abs(perturbed_f - f_direct) for perturbed_f in functional_values]

    info("Taylor remainder without adjoint information: " + str(no_gradient))
    info("Convergence orders for Taylor remainder without adjoint information (should all be 1): " + str(convergence_order(no_gradient)))

    with_gradient = []
    gradient_fd   = []
    for i in range(len(perturbations)):
        gradient_fd.append((functional_values[i] - f_direct)/perturbations[i])

        remainder = abs(functional_values[i] - f_direct - float(dJda)*perturbations[i])
        with_gradient.append(remainder)

    info("Taylor remainder with adjoint information: " + str(with_gradient))
    info("Convergence orders for Taylor remainder with adjoint information (should all be 2): " + str(convergence_order(with_gradient)))

    info("Gradients (finite differencing): " + str(gradient_fd))
    info("Gradient (adjoint): " + str(dJda))

    return min(convergence_order(with_gradient))

def test_scalar_parameters_adjoint(J, a, dJda, seed=0.1):
    info_blue("Running Taylor remainder convergence analysis for the adjoint model ... ")

    functional_values = []
    f_direct = J(a)

    a = numpy.array([float(x) for x in a])
    dJda = numpy.array(dJda)

    perturbation_direction = a/5.0
    perturbation_sizes = [seed / (2**i) for i in range(5)]
    perturbations = [a * i for i in perturbation_sizes]
    for x in perturbations:
        da = [backend.Constant(a[i] + x[i]) for i in range(len(a))]
        functional_values.append(J(da))

    # First-order Taylor remainders (not using adjoint)
    no_gradient = [abs(perturbed_f - f_direct) for perturbed_f in functional_values]

    info("Taylor remainder without adjoint information: " + str(no_gradient))
    info("Convergence orders for Taylor remainder without adjoint information (should all be 1): " + str(convergence_order(no_gradient)))

    with_gradient = []
    for i in range(len(perturbations)):
        remainder = abs(functional_values[i] - f_direct - numpy.dot(dJda, perturbations[i]))
        with_gradient.append(remainder)

    info("Taylor remainder with adjoint information: " + str(with_gradient))
    info("Convergence orders for Taylor remainder with adjoint information (should all be 2): " + str(convergence_order(with_gradient)))

    return min(convergence_order(with_gradient))

def test_gradient_array(J, dJdx, x, seed = 0.01, perturbation_direction = None):
    '''Checks the correctness of the derivative dJ.
       x must be an array that specifies at which point in the parameter space
       the gradient is to be checked, and dJdx must be an array containing the gradient.
       The function J(x) must return the functional value.

       This function returns the order of convergence of the Taylor
       series remainder, which should be 2 if the gradient is correct.'''

    # We will compute the gradient of the functional with respect to the initial condition,
    # and check its correctness with the Taylor remainder convergence test.
    info("Running Taylor remainder convergence analysis to check the gradient ... ")

    # First run the problem unperturbed
    j_direct = J(x)

    # Randomise the perturbation direction:
    if perturbation_direction is None:
        perturbation_direction = x.copy()
        compatibility.randomise(perturbation_direction)

    # Run the forward problem for various perturbed initial conditions
    functional_values = []
    perturbations = []
    perturbation_sizes = [seed/(2**i) for i in range(5)]
    for perturbation_size in perturbation_sizes:
        perturbation = perturbation_direction.copy() * perturbation_size
        perturbations.append(perturbation)

        perturbed_x = x.copy() + perturbation
        functional_values.append(J(perturbed_x))

    # First-order Taylor remainders (not using adjoint)
    no_gradient = [abs(perturbed_j - j_direct) for perturbed_j in functional_values]

    info("Absolute functional evaluation differences: %s" % str(no_gradient))
    info("Convergence orders for Taylor remainder without adjoint information (should all be 1): %s" % str(convergence_order(no_gradient)))

    with_gradient = []
    for i in range(len(perturbations)):
        remainder = abs(functional_values[i] - j_direct - numpy.dot(perturbations[i], dJdx))
        with_gradient.append(remainder)

    if min(with_gradient + no_gradient) < 1e-16:
        info("Warning: The Taylor remainders are close to machine precision (< %s). Try increasing the seed value in case the Taylor remainder test fails." % min(with_gradient + no_gradient))

    info("Absolute functional evaluation differences with adjoint: %s" % str(with_gradient))
    info("Convergence orders for Taylor remainder with adjoint information (should all be 2): %s" % str(convergence_order(with_gradient)))

    return min(convergence_order(with_gradient))

def taylor_remainder_with_gradient(m, Jm, dJdm, functional_value, perturbation, ic=None):
    """ Compute the Taylor remainder with the provided gradient information. Note that this
    computes the remainder for just one functional value. """
    if isinstance(m, controls.ConstantControl):
        remainder = abs(functional_value - Jm - float(dJdm)*perturbation)
    elif isinstance(m, controls.ConstantControls):
        remainder = abs(functional_value - Jm - numpy.dot(dJdm, perturbation))
    elif isinstance(m, controls.FunctionControl):
        remainder = abs(functional_value - Jm - dJdm.vector().inner(perturbation.vector()))
    return remainder

@noannotations
def taylor_test(J, m, Jm, dJdm, HJm=None, seed=None, perturbation_direction=None, value=None):
    '''J must be a function that takes in a parameter value m and returns the value
       of the functional:

         func = J(m)

       Jm is the value of the function J at the parameter m.
       dJdm is the gradient of J evaluated at m, to be tested for correctness.

       This function returns the order of convergence of the Taylor
       series remainder, which should be 2 if the adjoint is working
       correctly.

       If HJm is not None, the Taylor test will also attempt to verify the
       correctness of the Hessian. HJm should be a callable which takes in a
       direction and returns the Hessian of the functional in that direction
       (i.e., takes in a vector and returns a vector). In that case, an additional
       Taylor remainder is computed, which should converge at order 3 if the Hessian
       is correct.'''

    info_blue("Running Taylor remainder convergence test ... ")

    if isinstance(m, list):
        m = ListControl(m)

    # Handle the multi-control case
    # We do this by performing a separate Taylor test for each control.
    if isinstance(m, controls.ListControl):
        return _taylor_test_multi_control(J, m, Jm, dJdm, HJm, seed, perturbation_direction, value)
    else:
        return _taylor_test_single_control(J, m, Jm, dJdm, HJm, seed, perturbation_direction, value)


def _taylor_test_multi_control(J, m, Jm, dJdm, HJm, seed, perturbation_direction, value):
    if perturbation_direction is None:
        perturbation_direction = [None] * len(m.controls)
    perturbation_direction = enlist(perturbation_direction)

    if value is None:
        value = [None] * len(m.controls)
    value = enlist(value)

    # Create a deep copy of the initial control values
    m_cpy = []
    for c in m:
        if isinstance(c.data(), backend.Function):
            m_cpy.append(c.data().copy(deepcopy=True))
<<<<<<< HEAD
=======
        elif isinstance(c.data(), backend.MultiMeshFunction):
            m_cpy.append(c.data().copy(deepcopy=True))
>>>>>>> e4fb7973
        else:
            m_cpy.append(backend.Constant(c.data()))

    # Build a objective version restricted to the i'th control
    def J_cmp(J, i):
        m_values = list(m_cpy)
        def out(x):
            m_values[i] = x
            return J(m_values)
        return out

    # A Hessian version restricted to the i'th control
    if HJm is not None:
        HJm_cmp = lambda i: lambda x: HJm.__class__(HJm.J, m[i])(x)
    else:
        HJm_cmp = lambda i: None

    # Perform the Taylor tests for each control
    min_conv = 1e10
    for i in range(len(m.controls)):
        print "\nRunning Taylor test for control {}".format(i)
        conv = _taylor_test_single_control(J_cmp(J, i), m[i], Jm, dJdm[i],
                HJm_cmp(i), seed, perturbation_direction[i], value[i])
        min_conv = min(min_conv, conv)

    return min_conv


def _taylor_test_single_control(J, m, Jm, dJdm, HJm, seed, perturbation_direction, value):
    import function

    # Check inputs
    if not isinstance(m, libadjoint.Parameter):
        raise ValueError, "m must be a valid control instance."

    def get_const(val):
        if isinstance(val, str):
            return float(constant.constant_values[val])
        else:
            return float(val)

    def get_value(param, value):
        if value is not None:
            return value
        else:
            try:
                return param.data()
            except libadjoint.exceptions.LibadjointErrorNeedValue:
                info_red("Do you need to pass forget=False to compute_gradient?")
                raise

    # First, compute perturbation sizes.
    seed_default = 0.01
    if seed is None:
        if isinstance(m, controls.ConstantControl):
            seed = get_const(m.a) / 5.0

            if seed == 0.0: seed = 0.1
        elif isinstance(m, controls.FunctionControl):
            ic = get_value(m, value)
            if len(ic.vector()) == 1: # our control is in R
                seed = float(ic) / 5.0
            else:
                seed = seed_default
        else:
            seed = seed_default

    perturbation_sizes = [seed/(2.0**i) for i in range(5)]

    # Next, compute the perturbation direction.
    if perturbation_direction is None:
        if isinstance(m, controls.ConstantControl):
            perturbation_direction = 1
        elif isinstance(m, controls.ConstantControls):
            perturbation_direction = numpy.array([get_const(x)/5.0 for x in m.v])
        elif isinstance(m, controls.FunctionControl):
            ic = get_value(m, value)
<<<<<<< HEAD
            perturbation_direction = function.Function(ic.function_space())
=======

            # Check for MultiMeshFunction_space
            if isinstance(ic.function_space(), backend.cpp.MultiMeshFunctionSpace):
                perturbation_direction = backend.MultiMeshFunction(ic.function_space())
            else:
                perturbation_direction = backend.Function(ic.function_space())
>>>>>>> e4fb7973
            compatibility.randomise(perturbation_direction)

        else:
            raise libadjoint.exceptions.LibadjointErrorNotImplemented("Don't know how to compute a perturbation direction")
    else:
        if isinstance(m, controls.FunctionControl):
            ic = get_value(m, value)
        elif isinstance(m, controls.ConstantControl):
            perturbation_direction = float(perturbation_direction)

    # So now compute the perturbations:
    if not isinstance(perturbation_direction, (backend.Function, backend.MultiMeshFunction)):
        perturbations = [x*perturbation_direction for x in perturbation_sizes]
    else:
        perturbations = []
        for x in perturbation_sizes:
            perturbation = perturbation_direction.copy(deepcopy=True)
            vec = perturbation.vector()
            vec *= x
            perturbations.append(perturbation)

    # And now the perturbed inputs:
    if isinstance(m, controls.ConstantControl):
        pinputs = [backend.Constant(get_const(m.a) + x) for x in perturbations]
    elif isinstance(m, controls.ConstantControls):
        a = numpy.array([get_const(x) for x in m.v])

        def make_const(arr):
            return [backend.Constant(x) for x in arr]

        pinputs = [make_const(a + x) for x in perturbations]
    elif isinstance(m, controls.FunctionControl):
        pinputs = []
        for x in perturbations:
            pinput = x.copy(deepcopy=True)
            vec = pinput.vector()
            vec += ic.vector()
            pinputs.append(pinput)

    # Issue 34: We must evaluate HJm before we evaluate the tape at the
    # perturbed controls below.
    if HJm is not None:
        HJm_values = []
        for perturbation in perturbations:
            HJmp = HJm(perturbation)
            HJm_values.append(HJmp)

    # At last: the common bit!
    functional_values = []
    for pinput in pinputs:
        Jp = J(pinput)
        functional_values.append(Jp)

    # First-order Taylor remainders (not using adjoint)
    no_gradient = [abs(perturbed_J - Jm) for perturbed_J in functional_values]

    info("Taylor remainder without gradient information: " + str(no_gradient))
    info("Convergence orders for Taylor remainder without gradient information (should all be 1): " + str(convergence_order(no_gradient)))

    with_gradient = []
    for i in range(len(perturbations)):
        if isinstance(m, controls.ConstantControl) or isinstance(m, controls.ConstantControls):
            remainder = taylor_remainder_with_gradient(m, Jm, dJdm, functional_values[i], perturbations[i])
        else:
            remainder = taylor_remainder_with_gradient(m, Jm, dJdm, functional_values[i], perturbations[i], ic=ic)
        with_gradient.append(remainder)

    if min(with_gradient + no_gradient) < 1e-16:
        warning("Warning: The Taylor remainders are close to machine precision (< %s). Try increasing the seed value in case the Taylor remainder test fails." % min(with_gradient + no_gradient))

    info("Taylor remainder with gradient information: " + str(with_gradient))
    info("Convergence orders for Taylor remainder with gradient information (should all be 2): " + str(convergence_order(with_gradient)))

    if HJm is not None:
        with_hessian = []
        if isinstance(m, controls.ConstantControl):
            for i in range(len(perturbations)):
                remainder = abs(functional_values[i] - Jm - float(dJdm)*perturbations[i] - 0.5*perturbations[i]*HJm_values[i])
                with_hessian.append(remainder)
        elif isinstance(m, controls.ConstantControls):
            for i in range(len(perturbations)):
                remainder = abs(functional_values[i] - Jm - numpy.dot(dJdm, perturbations[i]) - 0.5*numpy.dot(perturbations[i], HJm_values[i]))
                with_hessian.append(remainder)
        elif isinstance(m, controls.FunctionControl):
            for i in range(len(perturbations)):
                remainder = abs(functional_values[i] - Jm - dJdm.vector().inner(perturbations[i].vector()) - 0.5*perturbations[i].vector().inner(HJm_values[i].vector()))
                with_hessian.append(remainder)

        info("Taylor remainder with Hessian information: " + str(with_hessian))
        info("Convergence orders for Taylor remainder with Hessian information (should all be 3): " + str(convergence_order(with_hessian)))
        return min(convergence_order(with_hessian))
    else:
        return min(convergence_order(with_gradient))


def taylor_test_expression(exp, V, seed=None):
    """
    Performs a Taylor test of an Expression with dependencies.

    exp: The expression to test
    V: A suitable function space on which the expression will be projected.
    seed: The initial perturbation coefficient for the taylor test.

    Warning: This function resets the adjoint tape! """

    adjglobals.adj_reset()

    # Annotate test model
    s = projection.project(exp, V, annotate=True)
    mesh = V.mesh()

    Jform = s**2*backend.dx + exp*backend.dx(domain=mesh)

    J = functional.Functional(Jform)
    J0 = backend.assemble(Jform)

    controls = [Control(c) for c in exp.dependencies]
    dJd0 = drivers.compute_gradient(J, controls, forget=False)

    for i in range(len(controls)):
        def Jfunc(new_val):
            dep = exp.dependencies[i]

            # Remember the old dependency value for later
            old_val = float(dep)

            # Compute the functional value
            dep.assign(new_val)
            s = projection.project(exp, V, annotate=False)
            out = backend.assemble(s**2*backend.dx + exp*backend.dx(domain=mesh))

            # Restore the old dependency value
            dep.assign(old_val)

            return out

        #HJ = hessian(J, controls[i], warn=False)
        #minconv = taylor_test(Jfunc, controls[i], J0, dJd0[i], HJm=HJ)
        minconv = taylor_test(Jfunc, controls[i], J0, dJd0[i], seed=seed)

        if math.isnan(minconv):
            warning("Convergence order is not a number. Assuming that you \
have a linear or constant constraint dependency (e.g. check that the Taylor \
remainder are all 0).")
        else:
            if not minconv > 1.9:
                raise Exception, "The Taylor test failed when checking the \
derivative with respect to the %i'th dependency." % (i+1)

    adjglobals.adj_reset()


def to_annotate(flag):
    '''Should dolfin-adjoint annotate this statement or not?'''
    if flag is None:
        return not backend.parameters["adjoint"]["stop_annotating"]

    if flag is True:
        if backend.parameters["adjoint"]["stop_annotating"]:
            raise AssertionError("The user insisted on annotation, but stop_annotating is True.")

    return flag

class DolfinAdjointVariable(libadjoint.Variable):
    ''' A wrapper class for Dolfin objects to store additional information such as
        a time step, a iteration counter and the type of the variable (adjoint, forward or tangent linear). '''

    def __init__(self, coefficient, timestep=None, iteration=None):
        ''' Create a DolfinAdjointVariable associated with the provided coefficient.

        If the coefficient is not known to dolfin_adjoint (i.e. if no equation for it was
        annotated), an Exception is thrown.

        By default, the DolfinAdjointVariable references the latest timestep and iteration number,
        but may be overwritten with the timestep and the iteration parameters. Negative values may
        be used to reference the backwards. '''

        super(DolfinAdjointVariable, self).__init__(var=adjglobals.adj_variables[coefficient].var)

        # First set the timestep, since the iteration_count call below depends on its value
        if timestep is not None:
            if timestep < 0:
                self.timestep = adjglobals.adjointer.timestep_count + timestep
            else:
                self.timestep = timestep

        if iteration is not None:
            if iteration < 0:
                self.iteration = self.iteration_count() + iteration
            else:
                self.iteration = iteration


    def tape_value(self, timestep=None, iteration=None):
        ''' Return the tape value associated with the variable (optionally for the given timestep and iteration). '''
        timestep = timestep or self.timestep
        iteration = iteration or self.iteration
        var = libadjoint.Variable(self.name, timestep, iteration, self.var.auxiliary)

        return adjglobals.adjointer.get_variable_value(var).data

    def iteration_count(self):
        ''' Return the annotated number of iterations at the variables timestep. '''
        return super(DolfinAdjointVariable, self).iteration_count(adjglobals.adjointer)

    def known_timesteps(self):
        ''' Return a list of timesteps for which this variable is annotated on the tape. '''
        ts = []
        var = libadjoint.Variable(self.name, 0, 0, self.var.auxiliary)
        for t in range(adjglobals.adjointer.timestep_count):
            var.timestep = t
            if adjglobals.adjointer.variable_known(var):
                ts.append(t)
        return ts

def get_identity_block(fn_space):
    block_name = "Identity: %s" % str(fn_space)
    if len(block_name) > int(libadjoint.constants.adj_constants["ADJ_NAME_LEN"]):
        block_name = block_name[0:int(libadjoint.constants.adj_constants["ADJ_NAME_LEN"])-1]
    identity_block = libadjoint.Block(block_name)

    def identity_assembly_cb(variables, dependencies, hermitian, coefficient, context):
        assert coefficient == 1
        if isinstance(fn_space, backend.FunctionSpace):
            return (adjlinalg.Matrix(adjlinalg.IdentityMatrix()), adjlinalg.Vector(backend.Function(fn_space)))
        else:
            return (adjlinalg.Matrix(adjlinalg.IdentityMatrix()), adjlinalg.Vector(backend.MultiMeshFunction(fn_space)))
    identity_block.assemble = identity_assembly_cb

    def identity_action_cb(variables, dependencies, hermitian, coefficient, input, context):
        output = input.duplicate()
        output.axpy(coefficient, input)
        return output

    identity_block.action = identity_action_cb

    return identity_block

def function_to_da_function(f):
    import function
    if not isinstance(f, function.Function):
        # Wrap copy into a dolfin_adjoint.Function
        return function.Function(f.function_space(), f.vector())
    return f<|MERGE_RESOLUTION|>--- conflicted
+++ resolved
@@ -482,11 +482,8 @@
     for c in m:
         if isinstance(c.data(), backend.Function):
             m_cpy.append(c.data().copy(deepcopy=True))
-<<<<<<< HEAD
-=======
         elif isinstance(c.data(), backend.MultiMeshFunction):
             m_cpy.append(c.data().copy(deepcopy=True))
->>>>>>> e4fb7973
         else:
             m_cpy.append(backend.Constant(c.data()))
 
@@ -564,16 +561,14 @@
             perturbation_direction = numpy.array([get_const(x)/5.0 for x in m.v])
         elif isinstance(m, controls.FunctionControl):
             ic = get_value(m, value)
-<<<<<<< HEAD
             perturbation_direction = function.Function(ic.function_space())
-=======
 
             # Check for MultiMeshFunction_space
             if isinstance(ic.function_space(), backend.cpp.MultiMeshFunctionSpace):
                 perturbation_direction = backend.MultiMeshFunction(ic.function_space())
             else:
                 perturbation_direction = backend.Function(ic.function_space())
->>>>>>> e4fb7973
+
             compatibility.randomise(perturbation_direction)
 
         else:
