import backend

def uniq(seq):
    '''Remove duplicates from a list, preserving order'''
    seen = set()
    seen_add = seen.add
    return [ x for x in seq if x not in seen and not seen_add(x)]


def pause_annotation():
    flag = backend.parameters["adjoint"]["stop_annotating"]
    backend.parameters["adjoint"]["stop_annotating"] = True
    return flag

def continue_annotation(flag):
<<<<<<< HEAD
    backend.parameters["adjoint"]["stop_annotating"] = flag

def rank():
    return 0
    # No idea what to do with firedrake here, so I assume one of them will fix it!
    try:
        # DOLFIN 1.4 and onwards
        return backend.MPI.rank(backend.mpi_comm_world())
    except AttributeError:
        # Will be removed in DOLFIN 1.5:
        return backend.MPI.process_number()
=======
    backend.parameters["adjoint"]["stop_annotating"] = flag
>>>>>>> f11bee16
<|MERGE_RESOLUTION|>--- conflicted
+++ resolved
@@ -13,18 +13,4 @@
     return flag
 
 def continue_annotation(flag):
-<<<<<<< HEAD
-    backend.parameters["adjoint"]["stop_annotating"] = flag
-
-def rank():
-    return 0
-    # No idea what to do with firedrake here, so I assume one of them will fix it!
-    try:
-        # DOLFIN 1.4 and onwards
-        return backend.MPI.rank(backend.mpi_comm_world())
-    except AttributeError:
-        # Will be removed in DOLFIN 1.5:
-        return backend.MPI.process_number()
-=======
-    backend.parameters["adjoint"]["stop_annotating"] = flag
->>>>>>> f11bee16
+    backend.parameters["adjoint"]["stop_annotating"] = flag