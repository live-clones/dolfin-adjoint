--- conflicted
+++ resolved
@@ -18,17 +18,12 @@
         # First: check if L is None (meaning zero)
         if L is None:
             x_vec = adjlinalg.Vector(x)
-<<<<<<< HEAD
             return x_vec	
-
-        # Next: if necessary, create a new solver and add to dictionary
-=======
-            return x_vec
 
         if isinstance(L, dolfin.Function):
             L = L.form
 
->>>>>>> 73a057b3
+        # Next: if necessary, create a new solver and add to dictionary
         if (a, L) not in caching.localsolvers:
             if dolfin.parameters["adjoint"]["debug_cache"]:
                 dolfin.info_red("Creating new LocalSolver")
@@ -36,14 +31,9 @@
             caching.localsolvers[(a, L)] = newsolver
         else:
             if dolfin.parameters["adjoint"]["debug_cache"]:
-<<<<<<< HEAD
                 dolfin.info_green("Reusing LocalSolver")            
-        
+
         # Get the right solver from the solver dictionary
-=======
-                dolfin.info_green("Reusing LocalSolver")
-
->>>>>>> 73a057b3
         solver = caching.localsolvers[(a, L)]
         solver.solve(x.vector())
 
@@ -53,10 +43,6 @@
 class LocalSolver(dolfin.LocalSolver):
     def __init__(self, a, L):
         dolfin.LocalSolver.__init__(self, a, L)
-<<<<<<< HEAD
-=======
-
->>>>>>> 73a057b3
         self.a = a
         self.L = L
 
