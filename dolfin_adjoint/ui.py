--- conflicted
+++ resolved
@@ -39,7 +39,6 @@
 from .optimization.optimization import minimize, maximize, print_optimization_methods, minimise, maximise
 from .optimization.tao_solver import TAOSolver
 if backend.__name__ == "dolfin":
-<<<<<<< HEAD
     from .multimesh_assembly import assemble_multimesh
     from .newton_solver import NewtonSolver
     from .krylov_solver import KrylovSolver
@@ -53,17 +52,6 @@
     from .optimization.optimization import minimize, maximize, print_optimization_methods, minimise, maximise
     from .optimization.multistage_optimization import minimize_multistage
     from .pointintegralsolver import *
-=======
-    from multimeshfunction import MultiMeshFunction
-    from multimesh_assembly import assemble_multimesh
-    from newton_solver import NewtonSolver
-    from krylov_solver import KrylovSolver
-    from petsc_krylov_solver import PETScKrylovSolver
-    from linear_solver import LinearSolver
-    from lusolver import LUSolver
-    from localsolver import LocalSolver
-    from optimization.multistage_optimization import minimize_multistage
-    from pointintegralsolver import *
->>>>>>> 58261f47
+
     if hasattr(backend, 'FunctionAssigner'):
         from .functionassigner import FunctionAssigner