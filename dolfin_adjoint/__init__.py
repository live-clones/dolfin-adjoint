--- conflicted
+++ resolved
@@ -13,11 +13,7 @@
 the key functions of dolfin to achieve its degree of automation.
 """
 
-<<<<<<< HEAD
-__version__ = '1.4'
-=======
 __version__ = '1.6'
->>>>>>> 88e5ddd8
 __author__  = 'Patrick Farrell and Simon Funke'
 __credits__ = ['Patrick Farrell', 'Simon Funke', 'David Ham', 'Marie Rognes']
 __license__ = 'LGPL-3'
@@ -46,19 +42,12 @@
 import function
 
 if backend.__name__ == "dolfin":
-<<<<<<< HEAD
-  import genericmatrix
-  import genericvector
-  import optimization
-  import reduced_functional
-  import nodal_functional
-  from optimization import optimization
-=======
     import genericmatrix
     import genericvector
     import optimization
     import reduced_functional
+    import pointwise_functional
     from optimization import optimization
->>>>>>> 88e5ddd8
+
 
 from ui import *