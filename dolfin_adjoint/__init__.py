"""

The entire dolfin-adjoint interface should be imported with a single
call:

.. code-block:: python

  from dolfin import *
  from dolfin_adjoint import *

It is essential that the importing of the :py:mod:`dolfin_adjoint` module happen *after*
importing the :py:mod:`dolfin` module. dolfin-adjoint relies on *overloading* many of
the key functions of dolfin to achieve its degree of automation.
"""

__version__ = '2016.2.0'
__author__  = 'Patrick Farrell and Simon Funke'
__credits__ = ['Patrick Farrell', 'Simon Funke', 'David Ham', 'Marie Rognes']
__license__ = 'LGPL-3'
__maintainer__ = 'Simon Funke'
__email__ = 'simon@simula.no'

import sys
if not 'backend' in sys.modules:
    import dolfin
    sys.modules['backend'] = dolfin
backend = sys.modules['backend']

from . import options
from . import solving
from . import assembly
from . import expressions
from . import utils
from . import assignment
from . import functional
from . import split_annotation
from . import constant

if backend.__name__ == "dolfin":
    from . import lusolver
    backend.comm_world = backend.mpi_comm_world()
else:
    from mpi4py import MPI
    backend.comm_world = MPI.COMM_WORLD

<<<<<<< HEAD
from . import gst
from . import function
=======
import gst
import function
import multimeshfunction
>>>>>>> 58261f47

from . import optimization
from . import reduced_functional
from .optimization import optimization
from . import multimeshfunction

if backend.__name__ == "dolfin":
    from . import genericmatrix
    from . import genericvector
    from . import optimization
    from . import reduced_functional
    from . import pointwise_functional
    from .optimization import optimization

from .ui import *<|MERGE_RESOLUTION|>--- conflicted
+++ resolved
@@ -43,15 +43,8 @@
     from mpi4py import MPI
     backend.comm_world = MPI.COMM_WORLD
 
-<<<<<<< HEAD
 from . import gst
 from . import function
-=======
-import gst
-import function
-import multimeshfunction
->>>>>>> 58261f47
-
 from . import optimization
 from . import reduced_functional
 from .optimization import optimization
