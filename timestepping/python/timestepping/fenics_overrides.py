--- conflicted
+++ resolved
@@ -2,7 +2,7 @@
 
 # Copyright (C) 2011-2012 by Imperial College London
 # Copyright (C) 2013 University of Oxford
-# Copyright (C) 2014 University of Edinburgh
+# Copyright (C) 2014-2016 University of Edinburgh
 #
 # This program is free software: you can redistribute it and/or modify
 # it under the terms of the GNU Lesser General Public License as published by
@@ -142,73 +142,10 @@
     return linear_solver
 
 def adjoint(form, reordered_arguments = None, adjoint_arguments = None):
-<<<<<<< HEAD
-  """
-  Wrapper for the DOLFIN adjoint function. Accepts the additional optional
-  adjoint_arguments, which if supplied should be a tuple of Argument s
-  corresponding to the adjoint test and trial functions.
-  """
-  
-  if adjoint_arguments is None:
-    a_form = dolfin.adjoint(form, reordered_arguments = reordered_arguments)
-  elif not reordered_arguments is None:
-    raise InvalidArgumentException("Cannot supply both reordered_arguments and adjoint_arguments keyword arguments")
-  else:
-    if not len(adjoint_arguments) == 2 \
-      or not isinstance(adjoint_arguments[0], ufl.argument.Argument) \
-      or not isinstance(adjoint_arguments[1], ufl.argument.Argument):
-      raise InvalidArgumentException("adjoint_arguments must be a pair of Argument s")
-
-    a_test, a_trial = adjoint_arguments
-    a_form = dolfin.adjoint(form)
-    test, trial = extract_test_and_trial(a_form)
-
-    if not test.element() == a_test.element() or not trial.element() == a_trial.element():
-      raise InvalidArgumentException("Invalid adjoint_arguments")
-    a_form = dolfin.replace(a_form, {test:a_test, trial:a_trial})
-
-  return a_form
-
-def derivative(form, u, du = None, expand = True):
-  """
-  Wrapper for the DOLFIN derivative function. This attempts to select an
-  appropriate du if one is not supplied. By default the returned Form is first
-  expanded using ufl.algorithms.expand_derivatives. This can be disabled if the
-  optional expand argument is False.
-  """
-  
-  if du is None:
-    if isinstance(u, dolfin.Constant):
-      du = dolfin.Constant(1.0)
-    elif isinstance(u, dolfin.Function):
-      rank = form_rank(form)
-      if rank == 0:
-        du = dolfin.TestFunction(u.function_space())
-      elif rank == 1:
-        du = dolfin.TrialFunction(u.function_space())
-    
-  der = dolfin.derivative(form, u, du = du)
-  if expand:
-    der = ufl.algorithms.expand_derivatives(der)
-    
-  return der
-    
-_assemble_classes = []
-def assemble(*args, **kwargs):
-  """
-  Wrapper for the DOLFIN assemble function.
-  """
-  
-  if isinstance(args[0], tuple(_assemble_classes)):
-    return args[0].assemble(*args[1:], **kwargs)
-  else:
-    return _assemble(*args, **kwargs)
-=======
     """
     Wrapper for the DOLFIN adjoint function. Accepts the additional optional
     adjoint_arguments, which if supplied should be a tuple of Argument s
-    corresponding to the adjoint test and trial functions. Correctly handles
-    QForm s.
+    corresponding to the adjoint test and trial functions.
     """
 
     if adjoint_arguments is None:
@@ -227,64 +164,16 @@
 
         if not test.element() == a_test.element() or not trial.element() == a_trial.element():
             raise InvalidArgumentException("Invalid adjoint_arguments")
-        a_form = replace(a_form, {test:a_test, trial:a_trial})
-
-    if isinstance(form, QForm):
-        return QForm(a_form, quadrature_degree = form.quadrature_degree())
-    else:
-        return a_form
-
-def replace(e, mapping):
-    """
-    Wrapper for the DOLFIN replace function. Correctly handles QForm s.
-    """
-
-    if not isinstance(mapping, dict):
-        raise InvalidArgumentException("mapping must be a dictionary")
-
-    if len(mapping) == 0:
-        return e
-
-    ne = dolfin.replace(e, mapping)
-    if isinstance(e, QForm):
-        return QForm(ne, quadrature_degree = form_quadrature_degree(e))
-    else:
-        return ne
-
-def lhs(form):
-    """
-    Wrapper for the DOLFIN lhs function. Correctly handles QForm s.
-    """
-
-    if not isinstance(form, ufl.form.Form):
-        raise InvalidArgumentException("form must be a Form")
-
-    nform = dolfin.lhs(form)
-    if isinstance(form, QForm):
-        return QForm(nform, quadrature_degree = form_quadrature_degree(form))
-    else:
-        return nform
-
-def rhs(form):
-    """
-    Wrapper for the DOLFIN rhs function. Correctly handles QForm s.
-    """
-
-    if not isinstance(form, ufl.form.Form):
-        raise InvalidArgumentException("form must be a Form")
-
-    nform = dolfin.rhs(form)
-    if isinstance(form, QForm):
-        return QForm(nform, quadrature_degree = form_quadrature_degree(form))
-    else:
-        return nform
+        a_form = dolfin.replace(a_form, {test:a_test, trial:a_trial})
+
+    return a_form
 
 def derivative(form, u, du = None, expand = True):
     """
     Wrapper for the DOLFIN derivative function. This attempts to select an
-    appropriate du if one is not supplied. Correctly handles QForm s. By default
-    the returned Form is first expanded using ufl.algorithms.expand_derivatives.
-    This can be disabled if the optional expand argument is False.
+    appropriate du if one is not supplied. By default the returned Form is first
+    expanded using ufl.algorithms.expand_derivatives. This can be disabled if the
+    optional expand argument is False.
     """
 
     if du is None:
@@ -301,40 +190,15 @@
     if expand:
         der = ufl.algorithms.expand_derivatives(der)
 
-    if isinstance(form, QForm):
-        return QForm(der, quadrature_degree = form.quadrature_degree())
-    else:
-        return der
-
-def action(form, coefficient):
-    """
-    Wrapper for the DOLFIN action function. Correctly handles QForm s.
-    """
-
-    if not isinstance(form, ufl.form.Form):
-        raise InvalidArgumentException("form must be a Form")
-    if not isinstance(coefficient, dolfin.Function):
-        raise InvalidArgumentException("coefficient must be a Function")
-
-    nform = dolfin.action(form, coefficient)
-    if isinstance(form, QForm):
-        return QForm(nform, quadrature_degree = form_quadrature_degree(form))
-    else:
-        return nform
+    return der
 
 _assemble_classes = []
 def assemble(*args, **kwargs):
     """
-    Wrapper for the DOLFIN assemble function. Correctly handles PAForm s,
-    TimeSystem s and QForm s.
-    """
-
-    if isinstance(args[0], QForm):
-        if "form_compiler_parameters" in kwargs:
-            raise InvalidArgumentException("Cannot supply form_compiler_parameters argument when assembling a QForm")
-        return _assemble(form_compiler_parameters = args[0].form_compiler_parameters(), *args, **kwargs)
-    elif isinstance(args[0], tuple(_assemble_classes)):
+    Wrapper for the DOLFIN assemble function.
+    """
+
+    if isinstance(args[0], tuple(_assemble_classes)):
         return args[0].assemble(*args[1:], **kwargs)
     else:
-        return _assemble(*args, **kwargs)
->>>>>>> 15c5f0dd
+        return _assemble(*args, **kwargs)