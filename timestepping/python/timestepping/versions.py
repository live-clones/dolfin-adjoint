--- conflicted
+++ resolved
@@ -2,7 +2,7 @@
 
 # Copyright (C) 2011-2012 by Imperial College London
 # Copyright (C) 2013 University of Oxford
-# Copyright (C) 2014-2015 University of Edinburgh
+# Copyright (C) 2014-2016 University of Edinburgh
 #
 # This program is free software: you can redistribute it and/or modify
 # it under the terms of the GNU Lesser General Public License as published by
@@ -36,112 +36,6 @@
   [
     "system_info"
   ]
-<<<<<<< HEAD
-
-def system_info():
-  """
-  Print system information and assorted library versions.
-  """
-  
-  import platform
-  import socket
-  import time
-
-  import FIAT
-  import instant
-
-  dolfin.info("Date / time    : %s" % time.ctime())
-  dolfin.info("Machine        : %s" % socket.gethostname())
-  dolfin.info("Platform       : %s" % platform.platform())
-  dolfin.info("Processor      : %s" % platform.processor())
-  dolfin.info("Python version : %s" % platform.python_version())
-  dolfin.info("NumPy version  : %s" % numpy.__version__)
-  dolfin.info("SciPy version  : %s" % scipy.__version__)
-  try:
-    import mpi4py
-    dolfin.info("MPI4Py version : %s" % mpi4py.__version__)
-  except ImportError:
-    pass
-  try:
-    import sympy
-    dolfin.info("SymPy version  : %s" % sympy.__version__)
-  except ImportError:
-    pass
-  dolfin.info("VTK version    : %s" % vtk.vtkVersion().GetVTKVersion())
-  dolfin.info("DOLFIN version : %s" % dolfin.__version__)
-  dolfin.info("FIAT version   : %s" % FIAT.__version__)
-  try:
-    import ferari
-    dolfin.info("FErari version : %s" % ferari.VERSION)
-  except ImportError:
-    pass
-  dolfin.info("FFC version    : %s" % ffc.__version__)
-  dolfin.info("Instant version: %s" % instant.__version__)
-  try:
-    import SyFi
-    dolfin.info("SyFi version   : %i.%i" % (SyFi.version_major, SyFi.version_minor))
-  except ImportError:
-    pass
-  dolfin.info("UFL version    : %s" % ufl.__version__)
-  try:
-    import viper
-    dolfin.info("Viper version  : %s" % viper.__version__)
-  except ImportError:
-    pass
-  try:
-    import petsc4py.PETSc
-    info = petsc4py.PETSc.Sys.getVersionInfo()
-    dolfin.info("PETSc version  : %i.%i.%ip%i%s" % (info["major"], info["minor"], info["subminor"], info["patch"], "" if info["release"] else "dev"))
-  except ImportError:
-    pass
-    
-  return
-=======
-
-
-def petsc_version():
-    """
-    Attempt to determine the current PETSc version, and return a Version if this
-    is successful. Otherwise, return None.
-    """
-
-    if "PETSC_DIR" in os.environ:
-        petsc_dir = os.environ["PETSC_DIR"]
-    else:
-        paths = sorted(glob.glob("/usr/lib/petscdir/*"), reverse = True)
-        petsc_dir = "/usr"
-        for path in paths:
-            if os.path.isdir(path):
-                petsc_dir = path
-                break
-    if "PETSC_ARCH" in os.environ:
-        petsc_arch = os.environ["PETSC_ARCH"]
-    else:
-        petsc_arch = ""
-
-    version = None
-    for include_dir in [os.path.join(petsc_dir, petsc_arch, os.path.pardir, "include"),
-                        os.path.join(petsc_dir, petsc_arch, "include"),
-                        "/usr/include/petsc"]:
-        if os.path.isfile(os.path.join(include_dir, "petscversion.h")):
-            version = numpy.empty(4, dtype = numpy.int)
-            EmbeddedCpp(includes = \
-              """
-              #include "petscversion.h"
-              """,
-              code = \
-              """
-              version[0] = PETSC_VERSION_MAJOR;
-              version[1] = PETSC_VERSION_MINOR;
-              version[2] = PETSC_VERSION_SUBMINOR;
-              version[3] = PETSC_VERSION_PATCH;
-              """, include_dirs = [include_dir], version = long_arr).run(version = version)
-            break
-
-    if version is None:
-        return None
-    else:
-        return Version(version)
 
 def system_info():
     """
@@ -154,7 +48,6 @@
 
     import FIAT
     import instant
-    import ufc
 
     dolfin.info("Date / time    : %s" % time.ctime())
     dolfin.info("Machine        : %s" % socket.gethostname())
@@ -163,6 +56,16 @@
     dolfin.info("Python version : %s" % platform.python_version())
     dolfin.info("NumPy version  : %s" % numpy.__version__)
     dolfin.info("SciPy version  : %s" % scipy.__version__)
+    try:
+        import mpi4py
+        dolfin.info("MPI4Py version : %s" % mpi4py.__version__)
+    except ImportError:
+        pass
+    try:
+        import sympy
+        dolfin.info("SymPy version  : %s" % sympy.__version__)
+    except ImportError:
+        pass
     dolfin.info("VTK version    : %s" % vtk.vtkVersion().GetVTKVersion())
     dolfin.info("DOLFIN version : %s" % dolfin.__version__)
     dolfin.info("FIAT version   : %s" % FIAT.__version__)
@@ -178,18 +81,17 @@
         dolfin.info("SyFi version   : %i.%i" % (SyFi.version_major, SyFi.version_minor))
     except ImportError:
         pass
-    dolfin.info("UFC version    : %s" % ufc.__version__)
     dolfin.info("UFL version    : %s" % ufl.__version__)
     try:
         import viper
         dolfin.info("Viper version  : %s" % viper.__version__)
     except ImportError:
         pass
-    petsc_ver = petsc_version()
-    if petsc_ver is None:
-        dolfin.info("PETSc version  : Unknown")
-    else:
-        dolfin.info("PETSc version  : %i.%i.%ip%i" % petsc_ver.tuple())
+    try:
+        import petsc4py.PETSc
+        info = petsc4py.PETSc.Sys.getVersionInfo()
+        dolfin.info("PETSc version  : %i.%i.%ip%i%s" % (info["major"], info["minor"], info["subminor"], info["patch"], "" if info["release"] else "dev"))
+    except ImportError:
+        pass
 
-    return
->>>>>>> 15c5f0dd
+    return