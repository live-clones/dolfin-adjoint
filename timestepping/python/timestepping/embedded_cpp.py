#!/usr/bin/env python2

# Copyright (C) 2011-2012 by Imperial College London
# Copyright (C) 2013 University of Oxford
# Copyright (C) 2014-2015 University of Edinburgh
#
# This program is free software: you can redistribute it and/or modify
# it under the terms of the GNU Lesser General Public License as published by
# the Free Software Foundation, version 3 of the License
#
# This program is distributed in the hope that it will be useful,
# but WITHOUT ANY WARRANTY; without even the implied warranty of
# MERCHANTABILITY or FITNESS FOR A PARTICULAR PURPOSE.  See the
# GNU Lesser General Public License for more details.
#
# You should have received a copy of the GNU Lesser General Public License
# along with this program.  If not, see <http://www.gnu.org/licenses/>.

import copy
import ctypes
import os

import dolfin
import instant
import numpy

from exceptions import *

__all__ = \
  [
    "EmbeddedCpp",
    "CellKernel",
    "double_arr",
    "int_arr",
    "long_arr"
  ]

int_arr, long_arr, double_arr = 2, 3, 4

class EmbeddedCpp(object):
<<<<<<< HEAD
  """
  A wrapper for short sections of embedded C++ code.

  Constructor arguments:
    code:          C++ code.
    includes:      Code which can, for example be used to include header files.
    include_dirs:  Header file directories.
  Remaining keyword arguments form a list of name:type pairs, with:
    name:          The name of a variable in the code, which will be passed from
                   Python.
    type:          One of int, float, int_arr, long_arr, double_arr,
                   DirichletBC, Function, GenericMatrix, GenericVector, or Mesh,
                   identifying the variable type.
  """

  __boost_classes = {dolfin.cpp.DirichletBC:dolfin.DirichletBC,
                     dolfin.DirichletBC:"DirichletBC",
                     dolfin.Function:"Function",
                     dolfin.GenericMatrix:"GenericMatrix",
                     dolfin.GenericVector:"GenericVector",
                     dolfin.Mesh:"Mesh"}

  __default_includes = """#include "dolfin.h" """

  def __init__(self, code, includes = "", include_dirs = [], **kwargs):
    if not isinstance(code, str):
      raise InvalidArgumentException("code must be a string")
    if not isinstance(includes, str):
      raise InvalidArgumentException("includes must be a string")
    if not isinstance(include_dirs, list):
      raise InvalidArgumentException("include_dirs must be a list of strings")
    for path in include_dirs:
      if not isinstance(path, str):
        raise InvalidArgumentException("include_dirs must be a list of strings")
    for arg in kwargs.keys():
      if not isinstance(arg, str):
        raise InvalidArgumentException("Argument name must be a string")
    for arg in kwargs.values():
      if not arg in [int, float, int_arr, double_arr, long_arr] + self.__boost_classes.keys():
        raise InvalidArgumentException("Argument type must be int, float, int_arr, long_arr, double_arr, DirichletBC, Function, GenericMatrix, GenericVector or Mesh")

    args = copy.copy(kwargs)
    for arg in args:
      if arg in self.__boost_classes.keys():
        cls = self.__boost_classes[arg]
        while not isinstance(cls, str):
          cls = self.__boost_classes[cls]
        args[arg] = cls

    includes = \
"""
#include <memory>
using namespace std;

%s""" % includes

    self.__code = code
    self.__includes = \
"""
%s

%s""" % (includes, self.__default_includes)
    self.__include_dirs = copy.copy(include_dirs)
    self.__args = args
    self.__lib = None

    return

  def compile(self):
=======
>>>>>>> 15c5f0dd
    """
    A wrapper for short sections of embedded C++ code.

    Constructor arguments:
      code:          C++ code.
      includes:      Code which can, for example be used to include header files.
      include_dirs:  Header file directories.
    Remaining keyword arguments form a list of name:type pairs, with:
      name:          The name of a variable in the code, which will be passed from
                     Python.
      type:          One of int, float, int_arr, long_arr, double_arr,
                     DirichletBC, Function, GenericMatrix, GenericVector, or Mesh,
                     identifying the variable type.
    """

<<<<<<< HEAD
    args = ""
    argtypes = []
    cast_code = ""
    for name in sorted(self.__args.keys()):
      arg = self.__args[name]
      if len(args) > 0:
        args += ", "
      if arg == int:
        args += "int %s" % name
        argtypes.append(ctypes.c_int)
      elif arg == float:
        args += "double %s" % name
        argtypes.append(ctypes.c_double)
      elif arg == int_arr:
        args += "int* %s" % name
        argtypes.append(numpy.ctypeslib.ndpointer(ctypes.c_int, flags = "C_CONTIGUOUS"))
      elif arg == long_arr:
        args += "long* %s" % name
        argtypes.append(numpy.ctypeslib.ndpointer(ctypes.c_long, flags = "C_CONTIGUOUS"))
      elif arg == double_arr:
        args += "double* %s" % name
        argtypes.append(numpy.ctypeslib.ndpointer(ctypes.c_double, flags = "C_CONTIGUOUS"))
      else:
        name_mangle = name
        while name_mangle in self.__args.keys():
          name_mangle = "%s_" % name_mangle
        args += "void* %s" % name_mangle
        argtypes.append(ctypes.c_void_p)
        cast_code += "    shared_ptr<%s> %s = (*((shared_ptr<%s>*)%s));\n" % \
          (self.__boost_classes[arg], name, self.__boost_classes[arg], name_mangle)

    code = \
"""
%s

// Keep SWIG happy
namespace dolfin {
}
using namespace dolfin;

extern "C" {
  int code(%s) {
%s

%s
    return 0;
  }
}""" % (self.__includes, args, cast_code, self.__code)

    mod = instant.build_module(code = code,
      cppargs = dolfin.parameters["form_compiler"]["cpp_optimize_flags"],
      lddargs = "-ldolfin", include_dirs = self.__include_dirs,
      cmake_packages = ["DOLFIN"])
    path = os.path.dirname(mod.__file__)
    name = os.path.split(path)[-1]
    self.__lib = ctypes.cdll.LoadLibrary(os.path.join(path, "_%s.so" % name))
    self.__lib.code.argtypes = argtypes
    self.__lib.code.restype = int

    return

  def run(self, **kwargs):
=======
    __boost_classes = {dolfin.cpp.DirichletBC:dolfin.DirichletBC,
                       dolfin.DirichletBC:"DirichletBC",
                       dolfin.Function:"Function",
                       dolfin.GenericMatrix:"GenericMatrix",
                       dolfin.GenericVector:"GenericVector",
                       dolfin.Mesh:"Mesh"}

    __default_includes = """#include "dolfin.h" """

    def __init__(self, code, includes = "", include_dirs = [], **kwargs):
        if not isinstance(code, str):
            raise InvalidArgumentException("code must be a string")
        if not isinstance(includes, str):
            raise InvalidArgumentException("includes must be a string")
        if not isinstance(include_dirs, list):
            raise InvalidArgumentException("include_dirs must be a list of strings")
        for path in include_dirs:
            if not isinstance(path, str):
                raise InvalidArgumentException("include_dirs must be a list of strings")
        for arg in kwargs.keys():
            if not isinstance(arg, str):
                raise InvalidArgumentException("Argument name must be a string")
        for arg in kwargs.values():
            if not arg in [int, float, int_arr, double_arr, long_arr] + self.__boost_classes.keys():
                raise InvalidArgumentException("Argument type must be int, float, int_arr, long_arr, double_arr, DirichletBC, Function, GenericMatrix, GenericVector or Mesh")

        args = copy.copy(kwargs)
        for arg in args:
            if arg in self.__boost_classes.keys():
                cls = self.__boost_classes[arg]
                while not isinstance(cls, str):
                    cls = self.__boost_classes[cls]
                args[arg] = cls

        if dolfin_version() < (1, 4, 0):
            includes = \
      """
      namespace boost {
      }
      using namespace boost;

      %s""" % includes
        else:
            includes = \
      """
      #include <memory>
      using namespace std;

      %s""" % includes

        self.__code = code
        self.__includes = \
>>>>>>> 15c5f0dd
    """
    %s

    %s""" % (includes, self.__default_includes)
        self.__include_dirs = copy.copy(include_dirs)
        self.__args = args
        self.__lib = None

        return

    def compile(self):
        """
        Compile the code.
        """

        args = ""
        cast_code = ""
        for name in sorted(self.__args.keys()):
            arg = self.__args[name]
            if len(args) > 0:
                args += ", "
            if arg == int:
                args += "int %s" % name
            elif arg == float:
                args += "double %s" % name
            elif arg == int_arr:
                args += "int* %s" % name
            elif arg == long_arr:
                args += "long* %s" % name
            elif arg == double_arr:
                args += "double* %s" % name
            else:
                name_mangle = name
                while name_mangle in self.__args.keys():
                    name_mangle = "%s_" % name_mangle
                args += "void* %s" % name_mangle
                cast_code += "    shared_ptr<%s> %s = (*((shared_ptr<%s>*)%s));\n" % \
                  (self.__boost_classes[arg], name, self.__boost_classes[arg], name_mangle)

        code = \
    """
    %s

<<<<<<< HEAD
    args = kwargs
    if not len(args) == len(self.__args) or not tuple(sorted(args.keys())) == tuple(sorted(self.__args.keys())):
      raise InvalidArgumentException("Invalid argument names")
    for name in args.keys():
      arg = args[name]
      if isinstance(arg, numpy.ndarray):
        if arg.dtype == "int32":
          if not self.__args[name] == int_arr:
            raise InvalidArgumentException("Argument %s is of invalid type" % name)
        elif arg.dtype == "int64":
          if not self.__args[name] == long_arr:
            raise InvalidArgumentException("Argument %s is of invalid type" % name)
        elif arg.dtype == "float64":
          if not self.__args[name] == double_arr:
            raise InvalidArgumentException("Argument %s is of invalid type" % name)
        else:
          raise InvalidArgumentException("Argument %s is of invalid type" % name)
      elif not isinstance(arg, self.__args[name]):
        raise InvalidArgumentException("Argument %s is of invalid type" % name)

    if self.__lib is None:
      self.compile()

    largs = []
    for name in sorted(args.keys()):
      arg = args[name]
      if isinstance(arg, int):
        largs.append(ctypes.c_int(arg))
      elif isinstance(arg, float):
        largs.append(ctypes.c_double(arg))
      elif isinstance(arg, numpy.ndarray):
        assert(arg.dtype in ["int32", "int64", "float64"])
        largs.append(arg)
      else:
        assert(isinstance(arg, tuple(self.__boost_classes.keys())))
        largs.append(ctypes.c_void_p(int(arg.this)))
=======
    // Keep SWIG happy
    namespace dolfin {
    }
    using namespace dolfin;

    extern "C" {
      int code(%s) {
    %s

    %s
        return 0;
      }
    }""" % (self.__includes, args, cast_code, self.__code)

        mod = instant.build_module(code = code,
          cppargs = dolfin.parameters["form_compiler"]["cpp_optimize_flags"],
          lddargs = "-ldolfin", include_dirs = self.__include_dirs,
          cmake_packages = ["DOLFIN"])
        path = os.path.dirname(mod.__file__)
        name = os.path.split(path)[-1]
        self.__lib = ctypes.cdll.LoadLibrary(os.path.join(path, "_%s.so" % name))
        self.__lib.code.restype = int

        return

    def run(self, **kwargs):
        """
        Run the code. The keyword arguments form a list of name:variable pairs,
        with:
          name:     The name of a variable in the C++ code, which will be passed
                    from Python.
          variable: The variable to be passed to the C++ code. The type must be
                    consistent with the type passed to the constructor.
        """

        args = kwargs
        if not len(args) == len(self.__args) or not tuple(sorted(args.keys())) == tuple(sorted(self.__args.keys())):
            raise InvalidArgumentException("Invalid argument names")
        for name in args.keys():
            arg = args[name]
            if isinstance(arg, numpy.ndarray):
                if arg.dtype == "int32":
                    if not self.__args[name] == int_arr:
                        raise InvalidArgumentException("Argument %s is of invalid type" % name)
                elif arg.dtype == "int64":
                    if not self.__args[name] == long_arr:
                        raise InvalidArgumentException("Argument %s is of invalid type" % name)
                elif arg.dtype == "float64":
                    if not self.__args[name] == double_arr:
                        raise InvalidArgumentException("Argument %s is of invalid type" % name)
                else:
                    raise InvalidArgumentException("Argument %s is of invalid type" % name)
            elif not isinstance(arg, self.__args[name]):
                raise InvalidArgumentException("Argument %s is of invalid type" % name)

        if self.__lib is None:
            self.compile()

        largs = []
        for name in sorted(args.keys()):
            arg = args[name]
            if isinstance(arg, int):
                largs.append(ctypes.c_int(arg))
            elif isinstance(arg, float):
                largs.append(ctypes.c_double(arg))
            elif isinstance(arg, numpy.ndarray):
                if arg.dtype == "int32":
                    largs.append(arg.ctypes.data_as(ctypes.POINTER(ctypes.c_int)))
                elif arg.dtype == "int64":
                    largs.append(arg.ctypes.data_as(ctypes.POINTER(ctypes.c_long)))
                else:
                    assert(arg.dtype == "float64")
                    largs.append(arg.ctypes.data_as(ctypes.POINTER(ctypes.c_double)))
            else:
                assert(isinstance(arg, tuple(self.__boost_classes.keys())))
                largs.append(ctypes.c_void_p(int(arg.this)))

        ret = self.__lib.code(*largs)
        if not ret == 0:
            raise StateException("Non-zero return value: %i" % ret)

        return
>>>>>>> 15c5f0dd

class CellKernel(EmbeddedCpp):
    """
    A wrapper for short sections of embedded C++ code which iterate over cells.

    Constructor arguments:
      mesh:                 A Mesh.
      kernel_code:          Code executed for each cell in the mesh.
      initialisation_code:  Code executed before iterating over the cells.
      finalisation_code:    Code executed after iterating over the cells.
      includes:             Code which can, for example, be used to include header
                            files.
      include_dirs:         Header file directories.
    Remaining keyword arguments are as for the EmbeddedCpp constructor. An
    additional size_t variable cell is defined in the cell iteration, indicating
    the cell number.
    """

    def __init__(self, mesh, kernel_code, initialisation_code = "", finalisation_code = "", includes = "", include_dirs = [], **kwargs):
        if not isinstance(mesh, dolfin.Mesh):
            raise InvalidArgumentException("mesh must be a Mesh")
        if not isinstance(kernel_code, str):
            raise InvalidArgumentException("kernel_code must be a string")
        if not isinstance(initialisation_code, str):
            raise InvalidArgumentException("initialisation_code must be a string")
        if not isinstance(finalisation_code, str):
            raise InvalidArgumentException("finalisation_code must be a string")

        code = \
    """
    %s
        for(size_t cell = 0;cell < %i;cell++) {
    %s
        }
    %s""" % (initialisation_code, mesh.num_cells(), kernel_code, finalisation_code)

        EmbeddedCpp.__init__(self, code, includes = includes, include_dirs = include_dirs, **kwargs)

        return<|MERGE_RESOLUTION|>--- conflicted
+++ resolved
@@ -2,7 +2,7 @@
 
 # Copyright (C) 2011-2012 by Imperial College London
 # Copyright (C) 2013 University of Oxford
-# Copyright (C) 2014-2015 University of Edinburgh
+# Copyright (C) 2014-2016 University of Edinburgh
 #
 # This program is free software: you can redistribute it and/or modify
 # it under the terms of the GNU Lesser General Public License as published by
@@ -38,78 +38,6 @@
 int_arr, long_arr, double_arr = 2, 3, 4
 
 class EmbeddedCpp(object):
-<<<<<<< HEAD
-  """
-  A wrapper for short sections of embedded C++ code.
-
-  Constructor arguments:
-    code:          C++ code.
-    includes:      Code which can, for example be used to include header files.
-    include_dirs:  Header file directories.
-  Remaining keyword arguments form a list of name:type pairs, with:
-    name:          The name of a variable in the code, which will be passed from
-                   Python.
-    type:          One of int, float, int_arr, long_arr, double_arr,
-                   DirichletBC, Function, GenericMatrix, GenericVector, or Mesh,
-                   identifying the variable type.
-  """
-
-  __boost_classes = {dolfin.cpp.DirichletBC:dolfin.DirichletBC,
-                     dolfin.DirichletBC:"DirichletBC",
-                     dolfin.Function:"Function",
-                     dolfin.GenericMatrix:"GenericMatrix",
-                     dolfin.GenericVector:"GenericVector",
-                     dolfin.Mesh:"Mesh"}
-
-  __default_includes = """#include "dolfin.h" """
-
-  def __init__(self, code, includes = "", include_dirs = [], **kwargs):
-    if not isinstance(code, str):
-      raise InvalidArgumentException("code must be a string")
-    if not isinstance(includes, str):
-      raise InvalidArgumentException("includes must be a string")
-    if not isinstance(include_dirs, list):
-      raise InvalidArgumentException("include_dirs must be a list of strings")
-    for path in include_dirs:
-      if not isinstance(path, str):
-        raise InvalidArgumentException("include_dirs must be a list of strings")
-    for arg in kwargs.keys():
-      if not isinstance(arg, str):
-        raise InvalidArgumentException("Argument name must be a string")
-    for arg in kwargs.values():
-      if not arg in [int, float, int_arr, double_arr, long_arr] + self.__boost_classes.keys():
-        raise InvalidArgumentException("Argument type must be int, float, int_arr, long_arr, double_arr, DirichletBC, Function, GenericMatrix, GenericVector or Mesh")
-
-    args = copy.copy(kwargs)
-    for arg in args:
-      if arg in self.__boost_classes.keys():
-        cls = self.__boost_classes[arg]
-        while not isinstance(cls, str):
-          cls = self.__boost_classes[cls]
-        args[arg] = cls
-
-    includes = \
-"""
-#include <memory>
-using namespace std;
-
-%s""" % includes
-
-    self.__code = code
-    self.__includes = \
-"""
-%s
-
-%s""" % (includes, self.__default_includes)
-    self.__include_dirs = copy.copy(include_dirs)
-    self.__args = args
-    self.__lib = None
-
-    return
-
-  def compile(self):
-=======
->>>>>>> 15c5f0dd
     """
     A wrapper for short sections of embedded C++ code.
 
@@ -125,70 +53,6 @@
                      identifying the variable type.
     """
 
-<<<<<<< HEAD
-    args = ""
-    argtypes = []
-    cast_code = ""
-    for name in sorted(self.__args.keys()):
-      arg = self.__args[name]
-      if len(args) > 0:
-        args += ", "
-      if arg == int:
-        args += "int %s" % name
-        argtypes.append(ctypes.c_int)
-      elif arg == float:
-        args += "double %s" % name
-        argtypes.append(ctypes.c_double)
-      elif arg == int_arr:
-        args += "int* %s" % name
-        argtypes.append(numpy.ctypeslib.ndpointer(ctypes.c_int, flags = "C_CONTIGUOUS"))
-      elif arg == long_arr:
-        args += "long* %s" % name
-        argtypes.append(numpy.ctypeslib.ndpointer(ctypes.c_long, flags = "C_CONTIGUOUS"))
-      elif arg == double_arr:
-        args += "double* %s" % name
-        argtypes.append(numpy.ctypeslib.ndpointer(ctypes.c_double, flags = "C_CONTIGUOUS"))
-      else:
-        name_mangle = name
-        while name_mangle in self.__args.keys():
-          name_mangle = "%s_" % name_mangle
-        args += "void* %s" % name_mangle
-        argtypes.append(ctypes.c_void_p)
-        cast_code += "    shared_ptr<%s> %s = (*((shared_ptr<%s>*)%s));\n" % \
-          (self.__boost_classes[arg], name, self.__boost_classes[arg], name_mangle)
-
-    code = \
-"""
-%s
-
-// Keep SWIG happy
-namespace dolfin {
-}
-using namespace dolfin;
-
-extern "C" {
-  int code(%s) {
-%s
-
-%s
-    return 0;
-  }
-}""" % (self.__includes, args, cast_code, self.__code)
-
-    mod = instant.build_module(code = code,
-      cppargs = dolfin.parameters["form_compiler"]["cpp_optimize_flags"],
-      lddargs = "-ldolfin", include_dirs = self.__include_dirs,
-      cmake_packages = ["DOLFIN"])
-    path = os.path.dirname(mod.__file__)
-    name = os.path.split(path)[-1]
-    self.__lib = ctypes.cdll.LoadLibrary(os.path.join(path, "_%s.so" % name))
-    self.__lib.code.argtypes = argtypes
-    self.__lib.code.restype = int
-
-    return
-
-  def run(self, **kwargs):
-=======
     __boost_classes = {dolfin.cpp.DirichletBC:dolfin.DirichletBC,
                        dolfin.DirichletBC:"DirichletBC",
                        dolfin.Function:"Function",
@@ -223,25 +87,15 @@
                     cls = self.__boost_classes[cls]
                 args[arg] = cls
 
-        if dolfin_version() < (1, 4, 0):
-            includes = \
-      """
-      namespace boost {
-      }
-      using namespace boost;
-
-      %s""" % includes
-        else:
-            includes = \
-      """
-      #include <memory>
-      using namespace std;
-
-      %s""" % includes
+        includes = \
+    """
+    #include <memory>
+    using namespace std;
+
+    %s""" % includes
 
         self.__code = code
         self.__includes = \
->>>>>>> 15c5f0dd
     """
     %s
 
@@ -258,6 +112,7 @@
         """
 
         args = ""
+        argtypes = []
         cast_code = ""
         for name in sorted(self.__args.keys()):
             arg = self.__args[name]
@@ -265,19 +120,25 @@
                 args += ", "
             if arg == int:
                 args += "int %s" % name
+                argtypes.append(ctypes.c_int)
             elif arg == float:
                 args += "double %s" % name
+                argtypes.append(ctypes.c_double)
             elif arg == int_arr:
                 args += "int* %s" % name
+                argtypes.append(numpy.ctypeslib.ndpointer(ctypes.c_int, flags = "C_CONTIGUOUS"))
             elif arg == long_arr:
                 args += "long* %s" % name
+                argtypes.append(numpy.ctypeslib.ndpointer(ctypes.c_long, flags = "C_CONTIGUOUS"))
             elif arg == double_arr:
                 args += "double* %s" % name
+                argtypes.append(numpy.ctypeslib.ndpointer(ctypes.c_double, flags = "C_CONTIGUOUS"))
             else:
                 name_mangle = name
                 while name_mangle in self.__args.keys():
                     name_mangle = "%s_" % name_mangle
                 args += "void* %s" % name_mangle
+                argtypes.append(ctypes.c_void_p)
                 cast_code += "    shared_ptr<%s> %s = (*((shared_ptr<%s>*)%s));\n" % \
                   (self.__boost_classes[arg], name, self.__boost_classes[arg], name_mangle)
 
@@ -285,44 +146,6 @@
     """
     %s
 
-<<<<<<< HEAD
-    args = kwargs
-    if not len(args) == len(self.__args) or not tuple(sorted(args.keys())) == tuple(sorted(self.__args.keys())):
-      raise InvalidArgumentException("Invalid argument names")
-    for name in args.keys():
-      arg = args[name]
-      if isinstance(arg, numpy.ndarray):
-        if arg.dtype == "int32":
-          if not self.__args[name] == int_arr:
-            raise InvalidArgumentException("Argument %s is of invalid type" % name)
-        elif arg.dtype == "int64":
-          if not self.__args[name] == long_arr:
-            raise InvalidArgumentException("Argument %s is of invalid type" % name)
-        elif arg.dtype == "float64":
-          if not self.__args[name] == double_arr:
-            raise InvalidArgumentException("Argument %s is of invalid type" % name)
-        else:
-          raise InvalidArgumentException("Argument %s is of invalid type" % name)
-      elif not isinstance(arg, self.__args[name]):
-        raise InvalidArgumentException("Argument %s is of invalid type" % name)
-
-    if self.__lib is None:
-      self.compile()
-
-    largs = []
-    for name in sorted(args.keys()):
-      arg = args[name]
-      if isinstance(arg, int):
-        largs.append(ctypes.c_int(arg))
-      elif isinstance(arg, float):
-        largs.append(ctypes.c_double(arg))
-      elif isinstance(arg, numpy.ndarray):
-        assert(arg.dtype in ["int32", "int64", "float64"])
-        largs.append(arg)
-      else:
-        assert(isinstance(arg, tuple(self.__boost_classes.keys())))
-        largs.append(ctypes.c_void_p(int(arg.this)))
-=======
     // Keep SWIG happy
     namespace dolfin {
     }
@@ -344,6 +167,7 @@
         path = os.path.dirname(mod.__file__)
         name = os.path.split(path)[-1]
         self.__lib = ctypes.cdll.LoadLibrary(os.path.join(path, "_%s.so" % name))
+        self.__lib.code.argtypes = argtypes
         self.__lib.code.restype = int
 
         return
@@ -389,13 +213,8 @@
             elif isinstance(arg, float):
                 largs.append(ctypes.c_double(arg))
             elif isinstance(arg, numpy.ndarray):
-                if arg.dtype == "int32":
-                    largs.append(arg.ctypes.data_as(ctypes.POINTER(ctypes.c_int)))
-                elif arg.dtype == "int64":
-                    largs.append(arg.ctypes.data_as(ctypes.POINTER(ctypes.c_long)))
-                else:
-                    assert(arg.dtype == "float64")
-                    largs.append(arg.ctypes.data_as(ctypes.POINTER(ctypes.c_double)))
+                assert(arg.dtype in ["int32", "int64", "float64"])
+                largs.append(arg)
             else:
                 assert(isinstance(arg, tuple(self.__boost_classes.keys())))
                 largs.append(ctypes.c_void_p(int(arg.this)))
@@ -405,7 +224,6 @@
             raise StateException("Non-zero return value: %i" % ret)
 
         return
->>>>>>> 15c5f0dd
 
 class CellKernel(EmbeddedCpp):
     """
