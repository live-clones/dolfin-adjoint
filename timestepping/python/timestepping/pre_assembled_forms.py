#!/usr/bin/env python2

# Copyright (C) 2011-2012 by Imperial College London
# Copyright (C) 2013 University of Oxford
# Copyright (C) 2014-2015 University of Edinburgh
#
# This program is free software: you can redistribute it and/or modify
# it under the terms of the GNU Lesser General Public License as published by
# the Free Software Foundation, version 3 of the License
#
# This program is distributed in the hope that it will be useful,
# but WITHOUT ANY WARRANTY; without even the implied warranty of
# MERCHANTABILITY or FITNESS FOR A PARTICULAR PURPOSE.  See the
# GNU Lesser General Public License for more details.
#
# You should have received a copy of the GNU Lesser General Public License
# along with this program.  If not, see <http://www.gnu.org/licenses/>.

from collections import OrderedDict
import copy

import dolfin
import ufl

from caches import *
from exceptions import *
from fenics_overrides import *
from fenics_utils import *
from statics import *
from versions import *
import fenics_utils

__all__ = \
  [
    "NonPAFilter",
    "PAFilter",
    "PAForm",
    "PAMatrixFilter",
    "PAStaticFilter"
  ]

<<<<<<< HEAD
def preprocess_integral(integral):
  """
  Given an Integral associated with the given Form, return the integrand and
  a list of arguments which can be used to construct an Integral from the
  integrand.
  """

  integrand = integral.integrand()
  integral_type, domain, subdomain_id, metadata, subdomain_data = \
    integral.integral_type(), integral.domain(), integral.subdomain_id(), integral.metadata(), integral.subdomain_data()
  return integrand, [integral_type, domain, subdomain_id, metadata, subdomain_data]

def matrix_optimisation(form):
  """
  Attempt to convert a linear form into the action of a bi-linear form.
  Return a (bi-linear Form, Function) pair on success, and None on failure.
  """

  if not isinstance(form, ufl.form.Form):
    raise InvalidArgumentException("form must be a Form")

  # Find the test function
  args = ufl.algorithms.extract_arguments(form)
  if not len(args) == 1:
    # This is not a linear form
    return None

  # Look for a single non-static Function dependency
  tcs = extract_non_static_coefficients(form)
  if not len(tcs) == 1:
    # Found too many non-static coefficients
    return None
  elif not isinstance(tcs[0], dolfin.Function):
    # The only non-static coefficient is not a Function
    return None
  # Found a single non-static Function dependency
  fn = tcs[0]

  # Look for a static bi-linear form whose action can be used to construct
  # the linear form
  mat_form = derivative(form, fn,
    # Hack to work around an obscure FEniCS bug
    expand = dolfin.MPI.size(dolfin.mpi_comm_world()) == 1 or
      (not is_r0_function_space(args[0].function_space()) and not is_r0_function(fn)))
  if n_non_static_coefficients(mat_form) > 0:
    # The form is non-linear
    return None
  try:
    rhs_form = dolfin.rhs(dolfin.replace(form, {fn:dolfin.TrialFunction(fn.function_space())}))
  except ufl.log.UFLException:
    # The form might be inhomogeneous
    return None
  if not is_empty_form(rhs_form):
    # The form might be inhomogeneous
    return None

  # Success
  return mat_form, fn

class PAFilter(object):
  """
  A pre-assembly filter. This processes input forms for pre-assembly.
  
  Constructor arguments:
    quadrature_degree: Quadrature degree used for form assembly.
    pre_assembly_parameters: Parameters defining detailed optimisation options.
  """
  
  def __init__(self, quadrature_degree, pre_assembly_parameters):
    if not isinstance(quadrature_degree, int) or quadrature_degree < 0:
      raise InvalidArgumentException("quadrature_degree must be a non-negative integer")
    if not isinstance(pre_assembly_parameters, dolfin.Parameters):
      raise InvalidArgumentException("default_pre_assembly_parameters must be a Parameters")
    
                                                          # No real need to copy here
    self.pre_assembly_parameters = pre_assembly_parameters#.copy()
    self._quadrature_degree = quadrature_degree
    self._form = ufl.form.Form([])
    self._n = 0
    self._rank = None
    
    return
  
  def name(self):
    """
    Return the name of the PAFilter type.
    """
    
    return self.__class__.__name__
  
  def _add(self, form):
    if not isinstance(form, ufl.form.Form):
      raise InvalidArgumentException("form must be a Form")
    elif is_empty_form(form):
      return
         
    if self._n == 0:
      self._form = form
      self._n += 1
      self._rank = form_rank(form)
    else:
      rank = form_rank(form)
      if not rank == self._rank:
        raise InvalidArgumentException("Unexpected form rank: %i" % rank)
      self._form += form
      self._n += 1
      
    return
  
  def _cache_assemble(self, form):
    return assembly_cache.assemble(form,
      form_compiler_parameters = {"quadrature_degree":self._quadrature_degree})
 
  def _assemble(self, form, tensor = None):
    return assemble(form, tensor = tensor,
      form_compiler_parameters = {"quadrature_degree":self._quadrature_degree})
  
  def add(self, form):
    """
    Attempt to add a Form to the PAFilter. Return a (form, n_added) pair,
    where form is the remaining part of the input Form *not* added to the
    PAFilter, and n_added indicates the number of terms which *are* added to the
    PAFilter.
    """
    
    if not isinstance(form, ufl.form.Form):
      raise InvalidArgumentException("form must be a Form")
    
    return form, 0
  
  def n(self):
    """
    Return the number of terms added to the PAFilter.
    """
    
    return self._n
  
  def rank(self):
    """
    Return the rank of the Form associated with the PAFilter.
    """
    
    return self._rank
  
  def pre_assemble(self):
    """
    Pre-assemble the PAFilter.
    """
    
    return
  
  def match_tensor(self, tensor = None): 
    """
    Addition of GenericMatrix s can be more efficient if the sparsity patterns
    match. Extend the sparsity pattern of the input GenericMatrix and any
    relevant internally stored GenericMatrix so that their sparsity patterns
    match. Return the expanded GenericMatrix if tensor is not None. Otherwise
    return a copy of an internal GenericMatrix if one exists, or None otherwise.
    Must be called after the pre_assemble method.
    
    Arguments:
      tensor: The GenericMatrix whose sparsity pattern is to match any relevant
              internally stored GenericMatrix s.
    """
    
    return tensor
  
  def assemble(self, tensor = None, same_nonzero_pattern = False, copy = False):
    """
    Return the result of assembling the Form associated with the PAFilter.
    
    Arguments:
      tensor: If not None, add the result of assembing the form to tensor.
      same_nonzero_pattern: If tensor is a GenericMatrix, whether tensor has the
                            same sparsity pattern as the GenericMatrix which
                            will be added to it.
      copy: Whether the result should be a copy. If copy is False then the
            result should not be modified.
    """
    
    raise StateException("Cannot assemble empty Form")
  
class PAStaticFilter(PAFilter):
  """
  A pre-assembly filter which processes static terms.
  
  Constructor arguments:
    quadrature_degree: Quadrature degree used for form assembly.
    pre_assembly_parameters: Parameters defining detailed optimisation options.
  """
  
  def __init__(self, quadrature_degree, pre_assembly_parameters):
    PAFilter.__init__(self, quadrature_degree, pre_assembly_parameters)
    self.__pre_assembled = None
 
    return
  
  def add(self, form):
    """
    Attempt to add a Form to the PAFilter. Return a (form, n_added) pair,
    where form is the remaining part of the input Form *not* added to the
    PAFilter, and n_added indicates the number of terms which *are* added to the
    PAFilter.
    """
    
    if not isinstance(form, ufl.form.Form):
      raise InvalidArgumentException("form must be a Form")
    elif is_empty_form(form):
      return form, 0
    
    if is_static_form(form):
      self._add(form)
      self.__pre_assembled = None
      return ufl.form.Form([]), 1
    else:
      return form, 0
  
  def pre_assemble(self):
    """
    Pre-assemble the PAFilter.
    """
    
    if self._n == 0:
      return
    
    self.__pre_assembled = self._cache_assemble(self._form)
    
    return
  
  def match_tensor(self, tensor = None):
    """
    Addition of GenericMatrix s can be more efficient if the sparsity patterns
    match. Extend the sparsity pattern of the input GenericMatrix and any
    relevant internally stored GenericMatrix so that their sparsity patterns
    match. Return the expanded GenericMatrix if tensor is not None. Otherwise
    return a copy of an internal GenericMatrix if one exists, or None otherwise.
    Must be called after the pre_assemble method.
    
    Arguments:
      tensor: The GenericMatrix whose sparsity pattern is to match any relevant
              internally stored GenericMatrix s.
    """
    
    if self.__pre_assembled is None:
      if self._n == 0:
        return tensor
      else:
        raise StateException("Cannot call match_tensor method when not pre-assembled")
    elif not self._rank == 2:
      raise StateException("Unexpected form rank: %i" % self._rank)
    if not tensor is None and not isinstance(tensor, dolfin.GenericMatrix):
      raise InvalidArgumentException("tensor must be a GenericMatrix")
    
    if tensor is None:
      return self.__pre_assembled.copy()
    else:
      assert(isinstance(self.__pre_assembled, dolfin.GenericMatrix))
      self.__pre_assembled.axpy(0.0, tensor, False)
      tensor.axpy(0.0, self.__pre_assembled, False)
      return tensor
  
  def assemble(self, tensor = None, same_nonzero_pattern = False, copy = False):
    """
    Return the result of assembling the Form associated with the PAFilter.
    
    Arguments:
      tensor: If not None, add the result of assembing the form to tensor.
      same_nonzero_pattern: If tensor is a GenericMatrix, whether tensor has the
                            same sparsity pattern as the GenericMatrix which
                            will be added to it.
      copy: Whether the result should be a copy of internal data. If copy is
            False and tensor is None then the result should not be modified.
    """
    
    if self.__pre_assembled is None:
      if self._n == 0:
        raise StateException("Cannot assemble empty Form")
      else:
        raise StateException("Cannot call assemble method when not pre-assembled")
    
    L = self.__pre_assembled
    if tensor is None:
      if copy:
        L = L.copy()
      return L
    else:
      if isinstance(L, dolfin.GenericMatrix) and same_nonzero_pattern:
        tensor.axpy(1.0, L, True)
      else:
        tensor += L
      return tensor
 
class PAMatrixFilter(PAFilter):
  """
  A pre-assembly filter which processes terms which can be converted to a
  static bi-linear form action.
  
  Constructor arguments:
    quadrature_degree: Quadrature degree used for form assembly.
    pre_assembly_parameters: Parameters defining detailed optimisation options.
  """
  
  def __init__(self, quadrature_degree, pre_assembly_parameters):
    PAFilter.__init__(self, quadrature_degree, pre_assembly_parameters)
    self.__L = OrderedDict()
    self.__pre_assembled = None
 
    return
  
  def add(self, form):
    """
    Attempt to add a Form to the PAFilter. Return a (form, n_added) pair,
    where form is the remaining part of the input Form *not* added to the
    PAFilter, and n_added indicates the number of terms which *are* added to the
    PAFilter.
    """
    
    if not isinstance(form, ufl.form.Form):
      raise InvalidArgumentException("form must be a Form")
    elif is_empty_form(form):
      return form, 0
  
    mform = matrix_optimisation(form)
    if mform is None:
      return form, 0
    mat_form, fn = mform
    
    self._add(form)
    if fn in self.__L:
      self.__L[fn] += mat_form
    else:
      self.__L[fn] = mat_form
    self.__pre_assembled = None
    return ufl.form.Form([]), 1
  
  def pre_assemble(self):
    """
    Pre-assemble the PAFilter.
    """
    
    if self._n == 0:
      return
    
    self.__pre_assembled = OrderedDict()
    for fn in self.__L:
      self.__pre_assembled[fn] = self._cache_assemble(self.__L[fn])
 
    return
  
  def assemble(self, tensor = None, same_nonzero_pattern = False, copy = False):
    """
    Return the result of assembling the Form associated with the PAFilter.
    
    Arguments:
      tensor: If not None, add the result of assembing the form to tensor.
      same_nonzero_pattern: If tensor is a GenericMatrix, whether tensor has the
                            same sparsity pattern as the GenericMatrix which
                            will be added to it.
      copy: Whether the result should be a copy of internal data. If copy is
            False and tensor is None then the result should not be modified.
    """
    
    if self.__pre_assembled is None:
      if self._n == 0:
        raise StateException("Cannot assemble empty Form")
      else:
        raise StateException("Cannot call assemble method when not pre-assembled")
    
    if tensor is None:
      fn, mat = self.__pre_assembled.items()[0]
      L = mat * fn.vector()
      for fn, mat in self.__pre_assembled.items()[1:]:
        L += mat * fn.vector()
      return L
    else:
      for fn, mat in self.__pre_assembled.iteritems():
        tensor += mat * fn.vector()
      return tensor
  
class NonPAFilter(PAFilter):
  """
  A dummy pre-assembly filter which accepts any Form, and uses standard
  assembly.
  
  Constructor arguments:
    quadrature_degree: Quadrature degree used for form assembly.
    pre_assembly_parameters: Parameters defining detailed optimisation options.
  """
  
  def __init__(self, quadrature_degree, pre_assembly_parameters):
    PAFilter.__init__(self, quadrature_degree, pre_assembly_parameters)
    self.__tensor = None
 
    return
  
  def add(self, form):
    """
    Attempt to add a Form to the PAFilter. Return a (form, n_added) pair,
    where form is the remaining part of the input Form *not* added to the
    PAFilter, and n_added indicates the number of terms which *are* added to the
    PAFilter.
    """
    
    if not isinstance(form, ufl.form.Form):
      raise InvalidArgumentException("form must be a Form")
    elif is_empty_form(form):
      return form, 0
    
    self._add(form)
    self.__tensor = None
    return ufl.form.Form([]), 1
  
  def match_tensor(self, tensor = None):
    """
    Addition of GenericMatrix s can be more efficient if the sparsity patterns
    match. Extend the sparsity pattern of the input GenericMatrix and any
    relevant internally stored GenericMatrix so that their sparsity patterns
    match. Return the expanded GenericMatrix if tensor is not None. Otherwise
    return a copy of an internal GenericMatrix if one exists, or None otherwise.
    Must be called after the pre_assemble method.
    
    Arguments:
      tensor: The GenericMatrix whose sparsity pattern is to match any relevant
              internally stored GenericMatrix s.
    """
    
    if self._n == 0:
      return tensor
    elif not self._rank == 2:
      raise StateException("Unexpected form rank: %i" % self._rank)
    if not tensor is None and not isinstance(tensor, dolfin.GenericMatrix):
      raise InvalidArgumentException("tensor must be a GenericMatrix")
    
    one = dolfin.Constant(1.0)
    form = dolfin.replace(self._form, {c:one for c in ufl.algorithms.extract_coefficients(self._form)})    
    if self._rank == 1:
      tensor = self._assemble(form)
    elif self._rank == 2:
      if self.__tensor is None:
        self.__tensor = self._assemble(form)
      if tensor is None:
        tensor = self.__tensor.copy()
      else:
        self.__tensor.axpy(0.0, tensor, False)
        tensor.axpy(0.0, self.__tensor, False)
    else:
      raise StateException("Unexpected form rank: %i" % self._rank)
    
    return tensor
  
  def assemble(self, tensor = None, same_nonzero_pattern = False, copy = False):
    """
    Return the result of assembling the Form associated with the PAFilter.
    
    Arguments:
      tensor: If not None, add the result of assembing the form to tensor.
      same_nonzero_pattern: If tensor is a GenericMatrix, whether tensor has the
                            same sparsity pattern as the GenericMatrix which
                            will be added to it.
      copy: Whether the result should be a copy of internal data. If copy is
            False and tensor is None then the result should not be modified.
    """
    
    if self._n == 0:
      raise StateException("Cannot assemble empty Form")
    
    if self._rank == 2:
      if self.__tensor is None:
        self.__tensor = L = self._assemble(self._form)
      else:
        L = self._assemble(self._form, tensor = self.__tensor)
      if tensor is None:
        if copy:
          L = L.copy()
        return L
      else:
        if same_nonzero_pattern:
          tensor.axpy(1.0, L, True)
        else:
          tensor += L
        return tensor
    else:
      if tensor is None:
        return self._assemble(self._form)
      else:
        tensor += self._assemble(self._form)
        return tensor

class PAForm(object):
  """
  A pre-assembled form. Given a form of arbitrary rank, this finds and
  pre-assembles static terms.

  Constructor arguments:
    form: The Form to be pre-assembled.
    pre_assembly_parameters: Parameters defining detailed optimisation options.
  """
  
  def __init__(self, form, pre_assembly_parameters = {}):
    if not isinstance(form, ufl.form.Form) or is_empty_form(form):
      raise InvalidArgumentException("form must be a non-empty Form")
    
    rank = form_rank(form)
    if rank == 0:
      default_pre_assembly_parameters = dolfin.parameters["timestepping"]["pre_assembly"]["integrals"]
    elif rank == 1:
      default_pre_assembly_parameters = dolfin.parameters["timestepping"]["pre_assembly"]["linear_forms"]
    elif rank == 2:
      default_pre_assembly_parameters = dolfin.parameters["timestepping"]["pre_assembly"]["bilinear_forms"]
    else:
      raise InvalidArgumentException("Unexpected form rank: %i" % rank)
    npre_assembly_parameters = default_pre_assembly_parameters.copy()
    npre_assembly_parameters.update(pre_assembly_parameters)
    pre_assembly_parameters = npre_assembly_parameters;  del(npre_assembly_parameters)
    
    pa_filters = [PAStaticFilter]
    if rank == 1 and pre_assembly_parameters["matrix_optimisation"]:
      pa_filters.append(PAMatrixFilter)
    
    self.__form = form
    self.__rank = rank
    self.__quadrature_degree = form_quadrature_degree(form)
    self.__deps = set(ufl.algorithms.extract_coefficients(form))
    self.__is_static = is_static_form(form)
    self.pre_assembly_parameters = pre_assembly_parameters
    self.__set_optimise(form, pa_filters)
    
    return

  def __set_optimise(self, form, pa_filters):
    pa_filters = [filter(self.__quadrature_degree, self.pre_assembly_parameters) for filter in pa_filters]
    non_pa_filter = NonPAFilter(self.__quadrature_degree, self.pre_assembly_parameters)
    
    for filter in pa_filters:
      form, n_added = filter.add(form)
      
    if not is_empty_form(form):
      if self.pre_assembly_parameters["expand_form"]:
        expand_expr = fenics_utils.expand_expr
      else:
        def expand_expr(e):
          if isinstance(e, ufl.algebra.Sum):
            return e.operands()
          else:
            return e
          
      if self.pre_assembly_parameters["term_optimisation"]:
        terms = []
        for integral in form.integrals():
          integrand, iargs = preprocess_integral(integral)
          def integrand_to_form(expr):
            return ufl.form.Form([ufl.Integral(expr, *iargs)])
          terms.append((integrand_to_form(integrand), [integrand_to_form(e) for e in expand_expr(integrand)]))
      else:
        terms = [(form, [form])]
      for term in terms:
        term_n_pa = 0
        non_pa_terms = []
        for sterm in term[1]:
          for filter in pa_filters:
            sterm, n_added = filter.add(sterm)
            term_n_pa += n_added
          non_pa_terms.append(sterm)
        if term_n_pa == 0:
          non_pa_filter.add(term[0])
        else:
          for sterm in non_pa_terms:
            non_pa_filter.add(sterm)
        
    n = {}
    n_pa = 0
    filters = []
    for filter in pa_filters:
      n_filter = filter.n()
      n[filter.name()] = n_filter
      n_pa += n_filter
      if n_filter > 0:
        filter.pre_assemble()
        filters.append(filter)
    n_non_pa = non_pa_filter.n()
    if n_non_pa > 0:
      non_pa_filter.pre_assemble()
      filters.insert(0, non_pa_filter)
    
    if self.__rank == 2 and len(filters) > 1:
      tensor = filters[0].match_tensor()
      for filter in filters[1:] + filters[:-1]:
        tensor = filter.match_tensor(tensor = tensor)
      same_nonzero_pattern = True
    else:
      same_nonzero_pattern = False

    self.__filters = filters
    self.__n = n
    self.__n_pre_assembled = n_pa
    self.__n_non_pre_assembled = n_non_pa
    self.__same_nonzero_pattern = same_nonzero_pattern

    return

  def assemble(self, copy = False):
    """
    Return the result of assembling the Form associated with the PAForm. 
    
    Arguments:
      copy: Whether the result should be a copy of internal data. If copy is
            False then the result should not be modified.
    """
    
    if len(self.__filters) == 0:
      raise StateException("Cannot assemble empty form")
    elif len(self.__filters) == 1:
      return self.__filters[0].assemble(copy = copy)
    else:
      tensor = self.__filters[0].assemble(copy = True)
      for filter in self.__filters[1:]:
        tensor = filter.assemble(tensor = tensor, same_nonzero_pattern = self.__same_nonzero_pattern, copy = False)
      return tensor
    
  def rank(self):
    """
    Return the PAForm rank.
    """
    
    return self.__rank
  
  def is_static(self):
    """
    Return whether the PAForm is static.
    """
    
    return self.__is_static
  
  def n(self):
    """
    Return a dictionary of name:n_added pairs, indicating the number of terms
    added to each considered PAFilter.
    """
    
    return self.__n
    
  def n_pre_assembled(self):
    """
    Return the number of pre-assembled terms.
    """
    
    return self.__n_pre_assembled

  def n_non_pre_assembled(self):
    """
    Return the number of non-pre-assembled terms.
    """
    
    return self.__n_non_pre_assembled

  def dependencies(self, non_symbolic = False):
    """
    Return PAForm dependencies. The optional non_symbolic has no effect.
    """
    
    return self.__deps
  
_assemble_classes.append(PAForm)
=======
if dolfin_version() < (1, 4, 0):
    def preprocess_integral(integral):
        """
        Given an Integral associated with the given Form, return the integrand and
        a list of arguments which can be used to construct an Integral from the
        integrand.
        """

        integrand = integral.integrand()
        domain_type, domain_description, compiler_data, domain_data = \
          integral.domain_type(), integral.domain_description(), integral.compiler_data(), integral.domain_data()
        return integrand, [domain_type, domain_description, compiler_data, domain_data]

    def _assemble_tensor(form, tensor):
        return assemble(form, tensor = tensor, reset_sparsity = False)
else:
    def preprocess_integral(integral):
        """
        Given an Integral associated with the given Form, return the integrand and
        a list of arguments which can be used to construct an Integral from the
        integrand.
        """

        integrand = integral.integrand()
        integral_type, domain, subdomain_id, metadata, subdomain_data = \
          integral.integral_type(), integral.domain(), integral.subdomain_id(), integral.metadata(), integral.subdomain_data()
        return integrand, [integral_type, domain, subdomain_id, metadata, subdomain_data]

    def _assemble_tensor(form, tensor):
        return assemble(form, tensor = tensor)

def matrix_optimisation(form):
    """
    Attempt to convert a linear form into the action of a bi-linear form.
    Return a (bi-linear Form, Function) pair on success, and None on failure.
    """

    if not isinstance(form, ufl.form.Form):
        raise InvalidArgumentException("form must be a Form")

    # Find the test function
    args = ufl.algorithms.extract_arguments(form)
    if not len(args) == 1:
        # This is not a linear form
        return None

    # Look for a single non-static Function dependency
    tcs = extract_non_static_coefficients(form)
    if not len(tcs) == 1:
        # Found too many non-static coefficients
        return None
    elif not isinstance(tcs[0], dolfin.Function):
        # The only non-static coefficient is not a Function
        return None
    # Found a single non-static Function dependency
    fn = tcs[0]

    # Look for a static bi-linear form whose action can be used to construct
    # the linear form
    mat_form = derivative(form, fn,
      # Hack to work around an obscure FEniCS bug
      expand = dolfin.MPI.num_processes() == 1 or
        (not is_r0_function_space(args[0].function_space()) and not is_r0_function(fn)))
    if n_non_static_coefficients(mat_form) > 0:
        # The form is non-linear
        return None
    try:
        rhs_form = rhs(replace(form, {fn:dolfin.TrialFunction(fn.function_space())}))
    except ufl.log.UFLException:
        # The form might be inhomogeneous
        return None
    if not is_empty_form(rhs_form):
        # The form might be inhomogeneous
        return None

    # Success
    return mat_form, fn

class PAForm(object):
    """
    A pre-assembled form. Given a form of arbitrary rank, this finds and
    pre-assembles static terms.

    Constructor arguments:
      form: The Form to be pre-assembled.
      pre_assembly_parameters: Parameters defining detailed optimisation options.
    """

    def __init__(self, form, pre_assembly_parameters = {},
      default_pre_assembly_parameters = dolfin.parameters["timestepping"]["pre_assembly"]["forms"]):
        if not isinstance(default_pre_assembly_parameters, dolfin.Parameters):
            raise InvalidArgumentException("default_pre_assembly_parameters must be a Parameters")

        npre_assembly_parameters = default_pre_assembly_parameters.copy()
        npre_assembly_parameters.update(pre_assembly_parameters)
        pre_assembly_parameters = npre_assembly_parameters;  del(npre_assembly_parameters)

        self.pre_assembly_parameters = pre_assembly_parameters
        self.__set(form)

        return

    def __set(self, form):
        if not isinstance(form, ufl.form.Form) or is_empty_form(form):
            raise InvalidArgumentException("form must be a non-empty Form")

        self._set_optimise(form)

        self.__rank = form_rank(form)
        self.__deps = ufl.algorithms.extract_coefficients(form)

        return

    def _set_optimise(self, form):
        if is_static_form(form):
            self._set_pa([form], [])
        elif self.pre_assembly_parameters["term_optimisation"]:
            quadrature_degree = form_quadrature_degree(form)

            pre_assembled_L = []
            non_pre_assembled_L = []

            for integral in form.integrals():
                integrand, iargs = preprocess_integral(integral)
                if self.pre_assembly_parameters["expand_form"]:
                    if isinstance(integrand, ufl.algebra.Sum):
                        terms = [(term, expand_expr(term)) for term in integrand.operands()]
                    else:
                        terms = [(integrand, expand_expr(integrand))]
                else:
                    if isinstance(integrand, ufl.algebra.Sum):
                        terms = [(term, [term]) for term in integrand.operands()]
                    else:
                        terms = [(integrand, [integrand])]
                for term in terms:
                    pterm = [], []
                    for sterm in term[1]:
                        stform = QForm([ufl.Integral(sterm, *iargs)], quadrature_degree = quadrature_degree)
                        if is_static_form(stform):
                            pterm[0].append(stform)
                        else:
                            pterm[1].append(stform)
                    if len(pterm[0]) == 0:
                        tform = QForm([ufl.Integral(term[0], *iargs)], quadrature_degree = quadrature_degree)
                        non_pre_assembled_L.append(tform)
                    else:
                        pre_assembled_L += pterm[0]
                        non_pre_assembled_L += pterm[1]

            self._set_pa(pre_assembled_L, non_pre_assembled_L)
        else:
            self._set_pa([], [form])

        return

    def _set_pa(self, pre_assembled_L, non_pre_assembled_L):
        if len(pre_assembled_L) == 0:
            self._pre_assembled_L = None
        else:
            l_L = pre_assembled_L[0]
            for L in pre_assembled_L[1:]:
                l_L += L
            self._pre_assembled_L = assembly_cache.assemble(l_L, compress = self.pre_assembly_parameters["compress_matrices"])

        if len(non_pre_assembled_L) == 0:
            self._non_pre_assembled_L = None
        else:
            self._non_pre_assembled_L = non_pre_assembled_L[0]
            for L in non_pre_assembled_L[1:]:
                self._non_pre_assembled_L += L

        self._n_pre_assembled = len(pre_assembled_L)
        self._n_non_pre_assembled = len(non_pre_assembled_L)

        return

    def assemble(self, copy = False):
        """
        Return the result of assembling the Form associated with the PAForm. If
        copy is False then existing data may be returned -- it is expected in this
        case that the return value will never be modified.
        """

        if self._non_pre_assembled_L is None:
            if self._pre_assembled_L is None:
                raise StateException("Cannot assemble empty form")
            else:
                if copy:
                    L = self._pre_assembled_L.copy()
                else:
                    L = self._pre_assembled_L
        else:
            L = assemble(self._non_pre_assembled_L)
            if not self._pre_assembled_L is None:
                L += self._pre_assembled_L

        return L

    def rank(self):
        """
        Return the Form rank.
        """

        return self.__rank

    def is_static(self):
        """
        Return whether the PAForm is static.
        """

        return self._n_non_pre_assembled == 0

    def n_pre_assembled(self):
        """
        Return the number of pre-assembled terms.
        """

        return self._n_pre_assembled

    def n_non_pre_assembled(self):
        """
        Return the number of non-pre-assembled terms.
        """

        return self._n_non_pre_assembled

    def n(self):
        """
        Return the total number of terms.
        """

        return self.n_pre_assembled() + self.n_non_pre_assembled()

    def dependencies(self, non_symbolic = False):
        """
        Return Form dependencies. The optional non_symbolic has no effect.
        """

        return self.__deps

_assemble_classes.append(PAForm)

class PABilinearForm(PAForm):
    """
    A pre-assembled bi-linear form. This is similar to PAForm, but applies
    additional optimisations specific to bi-linear forms. Also has different
    default parameters.
    """

    def __init__(self, form, pre_assembly_parameters = {}):
        if not form_rank(form) == 2:
            raise InvalidArgumentException("form must be a rank 2 form")

        PAForm.__init__(self, form,
          pre_assembly_parameters = pre_assembly_parameters,
          default_pre_assembly_parameters = dolfin.parameters["timestepping"]["pre_assembly"]["bilinear_forms"])

        if not self._non_pre_assembled_L is None and not self._pre_assembled_L is None:
            # Work around a (rare) reproducibility issue:
            # _assemble_tensor(form, tensor = tensor) can give (very slightly)
            # different results if given matrices with different sparsity patterns.

            # The coefficients may contain invalid data, or be non-wrapping
            # WrappedFunction s. Replace the coefficients with Constant(1.0).
            form = self._non_pre_assembled_L
            one = dolfin.Constant(1.0)
            repl = {c:one for c in ufl.algorithms.extract_coefficients(form)}
            form = replace(form, repl)

            # Set up the matrices
            L = self.__non_pre_assembled_L_tensor = assemble(form)
            L.axpy(1.0, self._pre_assembled_L, False)
            self._pre_assembled_L = self._pre_assembled_L.copy()
            self._pre_assembled_L.axpy(0.0, L, False)

        return

    def assemble(self, copy = False):
        """
        Return the result of assembling the Form associated with the PABilinearForm.
        If copy is False then existing data may be returned -- it is expected in
        this case that the return value will never be modified.
        """

        if self._non_pre_assembled_L is None:
            if self._pre_assembled_L is None:
                raise StateException("Cannot assemble empty form")
            else:
                if copy:
                    L = self._pre_assembled_L.copy()
                else:
                    L = self._pre_assembled_L
        else:
            if hasattr(self, "_PABilinearForm__non_pre_assembled_L_tensor"):
                L = self.__non_pre_assembled_L_tensor
                _assemble_tensor(self._non_pre_assembled_L, tensor = L)
                if not self._pre_assembled_L is None:
                    # The pre-assembled matrix and the non-pre-assembled matrix have
                    # previously been configured so as to have the same sparsity pattern
                    # (below)
                    L.axpy(1.0, self._pre_assembled_L, True)
                # A copy is not really required here
                #if copy:
                #  L = L.copy()
            else:
                L = self.__non_pre_assembled_L_tensor = assemble(self._non_pre_assembled_L)
                assert(self._pre_assembled_L is None)

        return L

class PALinearForm(PAForm):
    """
    A pre-assembled linear form. This is similar to PAForm, but applies additional
    optimisations specific to linear forms. Also has different default parameters.
    """

    def __init__(self, form, pre_assembly_parameters = {}):
        if not form_rank(form) == 1:
            raise InvalidArgumentException("form must be a rank 1 form")

        PAForm.__init__(self, form,
          pre_assembly_parameters = pre_assembly_parameters,
          default_pre_assembly_parameters = dolfin.parameters["timestepping"]["pre_assembly"]["linear_forms"])

        return

    def _set_optimise(self, form):
        pre_assembled_L = []
        mult_assembled_L = OrderedDict()
        non_pre_assembled_L = []

        if is_static_form(form):
            pre_assembled_L.append(form)
        elif self.pre_assembly_parameters["term_optimisation"]:
            quadrature_degree = form_quadrature_degree(form)

            for integral in form.integrals():
                integrand, iargs = preprocess_integral(integral)
                if self.pre_assembly_parameters["expand_form"]:
                    if isinstance(integrand, ufl.algebra.Sum):
                        terms = [(term, expand_expr(term)) for term in integrand.operands()]
                    else:
                        terms = [(integrand, expand_expr(integrand))]
                else:
                    if isinstance(integrand, ufl.algebra.Sum):
                        terms = [(term, [term]) for term in integrand.operands()]
                    else:
                        terms = [(integrand, [integrand])]
                for term in terms:
                    pterm = [], [], []
                    for sterm in term[1]:
                        stform = QForm([ufl.Integral(sterm, *iargs)], quadrature_degree = quadrature_degree)
                        if is_static_form(stform):
                            pterm[0].append(stform)
                        elif self.pre_assembly_parameters["matrix_optimisation"]:
                            mform = matrix_optimisation(stform)
                            if mform is None:
                                pterm[2].append(stform)
                            else:
                                pterm[1].append(mform)
                        else:
                            pterm[2].append(stform)
                    if len(pterm[0]) == 0 and len(pterm[1]) == 0:
                        tform = QForm([ufl.Integral(term[0], *iargs)], quadrature_degree = quadrature_degree)
                        non_pre_assembled_L.append(tform)
                    else:
                        pre_assembled_L += pterm[0]
                        for mform in pterm[1]:
                            if mform[1] in mult_assembled_L:
                                mult_assembled_L[mform[1]].append(mform[0])
                            else:
                                mult_assembled_L[mform[1]] = [mform[0]]
                        non_pre_assembled_L += pterm[2]
        elif self.pre_assembly_parameters["matrix_optimisation"]:
            mform = matrix_optimisation(form)
            if mform is None:
                non_pre_assembled_L.append(form)
            else:
                mult_assembled_L[mform[1]] = [mform[0]]
        else:
            non_pre_assembled_L.append(form)

        self._set_pa(pre_assembled_L, mult_assembled_L, non_pre_assembled_L)

        return

    def _set_pa(self, pre_assembled_L, mult_assembled_L, non_pre_assembled_L):
        if len(pre_assembled_L) == 0:
            self._pre_assembled_L = None
        else:
            l_L = pre_assembled_L[0]
            for L in pre_assembled_L[1:]:
                l_L += L
            self._pre_assembled_L = assembly_cache.assemble(l_L)

        n_mult_assembled_L = 0
        if len(mult_assembled_L) == 0:
            self._mult_assembled_L = None
        else:
            self._mult_assembled_L = []
            for fn in mult_assembled_L:
                mat_forms = mult_assembled_L[fn]
                n_mult_assembled_L += len(mat_forms)
                mat_form = mat_forms[0]
                for lmat_form in mat_forms[1:]:
                    mat_form += lmat_form
                self._mult_assembled_L.append([assembly_cache.assemble(mat_form, compress = self.pre_assembly_parameters["compress_matrices"]), fn])

        if len(non_pre_assembled_L) == 0:
            self._non_pre_assembled_L = None
        else:
            self._non_pre_assembled_L = non_pre_assembled_L[0]
            for L in non_pre_assembled_L[1:]:
                self._non_pre_assembled_L += L

        self._n_pre_assembled = len(pre_assembled_L) + n_mult_assembled_L
        self._n_non_pre_assembled = len(non_pre_assembled_L)
        self.__static = (self._n_non_pre_assembled == 0) and (n_mult_assembled_L == 0)

        return

    def assemble(self, copy = False):
        """
        Return the result of assembling the Form associated with this PALinearForm.
        If copy is False then an existing GenericVector may be returned -- it is
        expected in this case that the return value will never be modified.
        """

        if self._non_pre_assembled_L is None:
            if self._mult_assembled_L is None:
                if self._pre_assembled_L is None:
                    raise StateException("Cannot assemble empty form")
                else:
                    if copy:
                        L = self._pre_assembled_L.copy()
                    else:
                        L = self._pre_assembled_L
            else:
                L = self._mult_assembled_L[0][0] * self._mult_assembled_L[0][1].vector()
                for i in xrange(1, len(self._mult_assembled_L)):
                    L += self._mult_assembled_L[i][0] * self._mult_assembled_L[i][1].vector()
                if not self._pre_assembled_L is None:
                    L += self._pre_assembled_L
        else:
            L = assemble(self._non_pre_assembled_L)
            if not self._mult_assembled_L is None:
                for i in xrange(len(self._mult_assembled_L)):
                    L += self._mult_assembled_L[i][0] * self._mult_assembled_L[i][1].vector()
            if not self._pre_assembled_L is None:
                L += self._pre_assembled_L

        return L

    def is_static(self):
        """
        Return whether the PALinearForm is static.
        """

        return self.__static
>>>>>>> 15c5f0dd
<|MERGE_RESOLUTION|>--- conflicted
+++ resolved
@@ -2,7 +2,7 @@
 
 # Copyright (C) 2011-2012 by Imperial College London
 # Copyright (C) 2013 University of Oxford
-# Copyright (C) 2014-2015 University of Edinburgh
+# Copyright (C) 2014-2016 University of Edinburgh
 #
 # This program is free software: you can redistribute it and/or modify
 # it under the terms of the GNU Lesser General Public License as published by
@@ -39,701 +39,17 @@
     "PAStaticFilter"
   ]
 
-<<<<<<< HEAD
 def preprocess_integral(integral):
-  """
-  Given an Integral associated with the given Form, return the integrand and
-  a list of arguments which can be used to construct an Integral from the
-  integrand.
-  """
-
-  integrand = integral.integrand()
-  integral_type, domain, subdomain_id, metadata, subdomain_data = \
-    integral.integral_type(), integral.domain(), integral.subdomain_id(), integral.metadata(), integral.subdomain_data()
-  return integrand, [integral_type, domain, subdomain_id, metadata, subdomain_data]
-
-def matrix_optimisation(form):
-  """
-  Attempt to convert a linear form into the action of a bi-linear form.
-  Return a (bi-linear Form, Function) pair on success, and None on failure.
-  """
-
-  if not isinstance(form, ufl.form.Form):
-    raise InvalidArgumentException("form must be a Form")
-
-  # Find the test function
-  args = ufl.algorithms.extract_arguments(form)
-  if not len(args) == 1:
-    # This is not a linear form
-    return None
-
-  # Look for a single non-static Function dependency
-  tcs = extract_non_static_coefficients(form)
-  if not len(tcs) == 1:
-    # Found too many non-static coefficients
-    return None
-  elif not isinstance(tcs[0], dolfin.Function):
-    # The only non-static coefficient is not a Function
-    return None
-  # Found a single non-static Function dependency
-  fn = tcs[0]
-
-  # Look for a static bi-linear form whose action can be used to construct
-  # the linear form
-  mat_form = derivative(form, fn,
-    # Hack to work around an obscure FEniCS bug
-    expand = dolfin.MPI.size(dolfin.mpi_comm_world()) == 1 or
-      (not is_r0_function_space(args[0].function_space()) and not is_r0_function(fn)))
-  if n_non_static_coefficients(mat_form) > 0:
-    # The form is non-linear
-    return None
-  try:
-    rhs_form = dolfin.rhs(dolfin.replace(form, {fn:dolfin.TrialFunction(fn.function_space())}))
-  except ufl.log.UFLException:
-    # The form might be inhomogeneous
-    return None
-  if not is_empty_form(rhs_form):
-    # The form might be inhomogeneous
-    return None
-
-  # Success
-  return mat_form, fn
-
-class PAFilter(object):
-  """
-  A pre-assembly filter. This processes input forms for pre-assembly.
-  
-  Constructor arguments:
-    quadrature_degree: Quadrature degree used for form assembly.
-    pre_assembly_parameters: Parameters defining detailed optimisation options.
-  """
-  
-  def __init__(self, quadrature_degree, pre_assembly_parameters):
-    if not isinstance(quadrature_degree, int) or quadrature_degree < 0:
-      raise InvalidArgumentException("quadrature_degree must be a non-negative integer")
-    if not isinstance(pre_assembly_parameters, dolfin.Parameters):
-      raise InvalidArgumentException("default_pre_assembly_parameters must be a Parameters")
-    
-                                                          # No real need to copy here
-    self.pre_assembly_parameters = pre_assembly_parameters#.copy()
-    self._quadrature_degree = quadrature_degree
-    self._form = ufl.form.Form([])
-    self._n = 0
-    self._rank = None
-    
-    return
-  
-  def name(self):
-    """
-    Return the name of the PAFilter type.
-    """
-    
-    return self.__class__.__name__
-  
-  def _add(self, form):
-    if not isinstance(form, ufl.form.Form):
-      raise InvalidArgumentException("form must be a Form")
-    elif is_empty_form(form):
-      return
-         
-    if self._n == 0:
-      self._form = form
-      self._n += 1
-      self._rank = form_rank(form)
-    else:
-      rank = form_rank(form)
-      if not rank == self._rank:
-        raise InvalidArgumentException("Unexpected form rank: %i" % rank)
-      self._form += form
-      self._n += 1
-      
-    return
-  
-  def _cache_assemble(self, form):
-    return assembly_cache.assemble(form,
-      form_compiler_parameters = {"quadrature_degree":self._quadrature_degree})
- 
-  def _assemble(self, form, tensor = None):
-    return assemble(form, tensor = tensor,
-      form_compiler_parameters = {"quadrature_degree":self._quadrature_degree})
-  
-  def add(self, form):
-    """
-    Attempt to add a Form to the PAFilter. Return a (form, n_added) pair,
-    where form is the remaining part of the input Form *not* added to the
-    PAFilter, and n_added indicates the number of terms which *are* added to the
-    PAFilter.
-    """
-    
-    if not isinstance(form, ufl.form.Form):
-      raise InvalidArgumentException("form must be a Form")
-    
-    return form, 0
-  
-  def n(self):
-    """
-    Return the number of terms added to the PAFilter.
-    """
-    
-    return self._n
-  
-  def rank(self):
-    """
-    Return the rank of the Form associated with the PAFilter.
-    """
-    
-    return self._rank
-  
-  def pre_assemble(self):
-    """
-    Pre-assemble the PAFilter.
-    """
-    
-    return
-  
-  def match_tensor(self, tensor = None): 
-    """
-    Addition of GenericMatrix s can be more efficient if the sparsity patterns
-    match. Extend the sparsity pattern of the input GenericMatrix and any
-    relevant internally stored GenericMatrix so that their sparsity patterns
-    match. Return the expanded GenericMatrix if tensor is not None. Otherwise
-    return a copy of an internal GenericMatrix if one exists, or None otherwise.
-    Must be called after the pre_assemble method.
-    
-    Arguments:
-      tensor: The GenericMatrix whose sparsity pattern is to match any relevant
-              internally stored GenericMatrix s.
-    """
-    
-    return tensor
-  
-  def assemble(self, tensor = None, same_nonzero_pattern = False, copy = False):
-    """
-    Return the result of assembling the Form associated with the PAFilter.
-    
-    Arguments:
-      tensor: If not None, add the result of assembing the form to tensor.
-      same_nonzero_pattern: If tensor is a GenericMatrix, whether tensor has the
-                            same sparsity pattern as the GenericMatrix which
-                            will be added to it.
-      copy: Whether the result should be a copy. If copy is False then the
-            result should not be modified.
-    """
-    
-    raise StateException("Cannot assemble empty Form")
-  
-class PAStaticFilter(PAFilter):
-  """
-  A pre-assembly filter which processes static terms.
-  
-  Constructor arguments:
-    quadrature_degree: Quadrature degree used for form assembly.
-    pre_assembly_parameters: Parameters defining detailed optimisation options.
-  """
-  
-  def __init__(self, quadrature_degree, pre_assembly_parameters):
-    PAFilter.__init__(self, quadrature_degree, pre_assembly_parameters)
-    self.__pre_assembled = None
- 
-    return
-  
-  def add(self, form):
-    """
-    Attempt to add a Form to the PAFilter. Return a (form, n_added) pair,
-    where form is the remaining part of the input Form *not* added to the
-    PAFilter, and n_added indicates the number of terms which *are* added to the
-    PAFilter.
-    """
-    
-    if not isinstance(form, ufl.form.Form):
-      raise InvalidArgumentException("form must be a Form")
-    elif is_empty_form(form):
-      return form, 0
-    
-    if is_static_form(form):
-      self._add(form)
-      self.__pre_assembled = None
-      return ufl.form.Form([]), 1
-    else:
-      return form, 0
-  
-  def pre_assemble(self):
-    """
-    Pre-assemble the PAFilter.
-    """
-    
-    if self._n == 0:
-      return
-    
-    self.__pre_assembled = self._cache_assemble(self._form)
-    
-    return
-  
-  def match_tensor(self, tensor = None):
-    """
-    Addition of GenericMatrix s can be more efficient if the sparsity patterns
-    match. Extend the sparsity pattern of the input GenericMatrix and any
-    relevant internally stored GenericMatrix so that their sparsity patterns
-    match. Return the expanded GenericMatrix if tensor is not None. Otherwise
-    return a copy of an internal GenericMatrix if one exists, or None otherwise.
-    Must be called after the pre_assemble method.
-    
-    Arguments:
-      tensor: The GenericMatrix whose sparsity pattern is to match any relevant
-              internally stored GenericMatrix s.
-    """
-    
-    if self.__pre_assembled is None:
-      if self._n == 0:
-        return tensor
-      else:
-        raise StateException("Cannot call match_tensor method when not pre-assembled")
-    elif not self._rank == 2:
-      raise StateException("Unexpected form rank: %i" % self._rank)
-    if not tensor is None and not isinstance(tensor, dolfin.GenericMatrix):
-      raise InvalidArgumentException("tensor must be a GenericMatrix")
-    
-    if tensor is None:
-      return self.__pre_assembled.copy()
-    else:
-      assert(isinstance(self.__pre_assembled, dolfin.GenericMatrix))
-      self.__pre_assembled.axpy(0.0, tensor, False)
-      tensor.axpy(0.0, self.__pre_assembled, False)
-      return tensor
-  
-  def assemble(self, tensor = None, same_nonzero_pattern = False, copy = False):
-    """
-    Return the result of assembling the Form associated with the PAFilter.
-    
-    Arguments:
-      tensor: If not None, add the result of assembing the form to tensor.
-      same_nonzero_pattern: If tensor is a GenericMatrix, whether tensor has the
-                            same sparsity pattern as the GenericMatrix which
-                            will be added to it.
-      copy: Whether the result should be a copy of internal data. If copy is
-            False and tensor is None then the result should not be modified.
-    """
-    
-    if self.__pre_assembled is None:
-      if self._n == 0:
-        raise StateException("Cannot assemble empty Form")
-      else:
-        raise StateException("Cannot call assemble method when not pre-assembled")
-    
-    L = self.__pre_assembled
-    if tensor is None:
-      if copy:
-        L = L.copy()
-      return L
-    else:
-      if isinstance(L, dolfin.GenericMatrix) and same_nonzero_pattern:
-        tensor.axpy(1.0, L, True)
-      else:
-        tensor += L
-      return tensor
- 
-class PAMatrixFilter(PAFilter):
-  """
-  A pre-assembly filter which processes terms which can be converted to a
-  static bi-linear form action.
-  
-  Constructor arguments:
-    quadrature_degree: Quadrature degree used for form assembly.
-    pre_assembly_parameters: Parameters defining detailed optimisation options.
-  """
-  
-  def __init__(self, quadrature_degree, pre_assembly_parameters):
-    PAFilter.__init__(self, quadrature_degree, pre_assembly_parameters)
-    self.__L = OrderedDict()
-    self.__pre_assembled = None
- 
-    return
-  
-  def add(self, form):
-    """
-    Attempt to add a Form to the PAFilter. Return a (form, n_added) pair,
-    where form is the remaining part of the input Form *not* added to the
-    PAFilter, and n_added indicates the number of terms which *are* added to the
-    PAFilter.
-    """
-    
-    if not isinstance(form, ufl.form.Form):
-      raise InvalidArgumentException("form must be a Form")
-    elif is_empty_form(form):
-      return form, 0
-  
-    mform = matrix_optimisation(form)
-    if mform is None:
-      return form, 0
-    mat_form, fn = mform
-    
-    self._add(form)
-    if fn in self.__L:
-      self.__L[fn] += mat_form
-    else:
-      self.__L[fn] = mat_form
-    self.__pre_assembled = None
-    return ufl.form.Form([]), 1
-  
-  def pre_assemble(self):
-    """
-    Pre-assemble the PAFilter.
-    """
-    
-    if self._n == 0:
-      return
-    
-    self.__pre_assembled = OrderedDict()
-    for fn in self.__L:
-      self.__pre_assembled[fn] = self._cache_assemble(self.__L[fn])
- 
-    return
-  
-  def assemble(self, tensor = None, same_nonzero_pattern = False, copy = False):
-    """
-    Return the result of assembling the Form associated with the PAFilter.
-    
-    Arguments:
-      tensor: If not None, add the result of assembing the form to tensor.
-      same_nonzero_pattern: If tensor is a GenericMatrix, whether tensor has the
-                            same sparsity pattern as the GenericMatrix which
-                            will be added to it.
-      copy: Whether the result should be a copy of internal data. If copy is
-            False and tensor is None then the result should not be modified.
-    """
-    
-    if self.__pre_assembled is None:
-      if self._n == 0:
-        raise StateException("Cannot assemble empty Form")
-      else:
-        raise StateException("Cannot call assemble method when not pre-assembled")
-    
-    if tensor is None:
-      fn, mat = self.__pre_assembled.items()[0]
-      L = mat * fn.vector()
-      for fn, mat in self.__pre_assembled.items()[1:]:
-        L += mat * fn.vector()
-      return L
-    else:
-      for fn, mat in self.__pre_assembled.iteritems():
-        tensor += mat * fn.vector()
-      return tensor
-  
-class NonPAFilter(PAFilter):
-  """
-  A dummy pre-assembly filter which accepts any Form, and uses standard
-  assembly.
-  
-  Constructor arguments:
-    quadrature_degree: Quadrature degree used for form assembly.
-    pre_assembly_parameters: Parameters defining detailed optimisation options.
-  """
-  
-  def __init__(self, quadrature_degree, pre_assembly_parameters):
-    PAFilter.__init__(self, quadrature_degree, pre_assembly_parameters)
-    self.__tensor = None
- 
-    return
-  
-  def add(self, form):
-    """
-    Attempt to add a Form to the PAFilter. Return a (form, n_added) pair,
-    where form is the remaining part of the input Form *not* added to the
-    PAFilter, and n_added indicates the number of terms which *are* added to the
-    PAFilter.
-    """
-    
-    if not isinstance(form, ufl.form.Form):
-      raise InvalidArgumentException("form must be a Form")
-    elif is_empty_form(form):
-      return form, 0
-    
-    self._add(form)
-    self.__tensor = None
-    return ufl.form.Form([]), 1
-  
-  def match_tensor(self, tensor = None):
-    """
-    Addition of GenericMatrix s can be more efficient if the sparsity patterns
-    match. Extend the sparsity pattern of the input GenericMatrix and any
-    relevant internally stored GenericMatrix so that their sparsity patterns
-    match. Return the expanded GenericMatrix if tensor is not None. Otherwise
-    return a copy of an internal GenericMatrix if one exists, or None otherwise.
-    Must be called after the pre_assemble method.
-    
-    Arguments:
-      tensor: The GenericMatrix whose sparsity pattern is to match any relevant
-              internally stored GenericMatrix s.
-    """
-    
-    if self._n == 0:
-      return tensor
-    elif not self._rank == 2:
-      raise StateException("Unexpected form rank: %i" % self._rank)
-    if not tensor is None and not isinstance(tensor, dolfin.GenericMatrix):
-      raise InvalidArgumentException("tensor must be a GenericMatrix")
-    
-    one = dolfin.Constant(1.0)
-    form = dolfin.replace(self._form, {c:one for c in ufl.algorithms.extract_coefficients(self._form)})    
-    if self._rank == 1:
-      tensor = self._assemble(form)
-    elif self._rank == 2:
-      if self.__tensor is None:
-        self.__tensor = self._assemble(form)
-      if tensor is None:
-        tensor = self.__tensor.copy()
-      else:
-        self.__tensor.axpy(0.0, tensor, False)
-        tensor.axpy(0.0, self.__tensor, False)
-    else:
-      raise StateException("Unexpected form rank: %i" % self._rank)
-    
-    return tensor
-  
-  def assemble(self, tensor = None, same_nonzero_pattern = False, copy = False):
-    """
-    Return the result of assembling the Form associated with the PAFilter.
-    
-    Arguments:
-      tensor: If not None, add the result of assembing the form to tensor.
-      same_nonzero_pattern: If tensor is a GenericMatrix, whether tensor has the
-                            same sparsity pattern as the GenericMatrix which
-                            will be added to it.
-      copy: Whether the result should be a copy of internal data. If copy is
-            False and tensor is None then the result should not be modified.
-    """
-    
-    if self._n == 0:
-      raise StateException("Cannot assemble empty Form")
-    
-    if self._rank == 2:
-      if self.__tensor is None:
-        self.__tensor = L = self._assemble(self._form)
-      else:
-        L = self._assemble(self._form, tensor = self.__tensor)
-      if tensor is None:
-        if copy:
-          L = L.copy()
-        return L
-      else:
-        if same_nonzero_pattern:
-          tensor.axpy(1.0, L, True)
-        else:
-          tensor += L
-        return tensor
-    else:
-      if tensor is None:
-        return self._assemble(self._form)
-      else:
-        tensor += self._assemble(self._form)
-        return tensor
-
-class PAForm(object):
-  """
-  A pre-assembled form. Given a form of arbitrary rank, this finds and
-  pre-assembles static terms.
-
-  Constructor arguments:
-    form: The Form to be pre-assembled.
-    pre_assembly_parameters: Parameters defining detailed optimisation options.
-  """
-  
-  def __init__(self, form, pre_assembly_parameters = {}):
-    if not isinstance(form, ufl.form.Form) or is_empty_form(form):
-      raise InvalidArgumentException("form must be a non-empty Form")
-    
-    rank = form_rank(form)
-    if rank == 0:
-      default_pre_assembly_parameters = dolfin.parameters["timestepping"]["pre_assembly"]["integrals"]
-    elif rank == 1:
-      default_pre_assembly_parameters = dolfin.parameters["timestepping"]["pre_assembly"]["linear_forms"]
-    elif rank == 2:
-      default_pre_assembly_parameters = dolfin.parameters["timestepping"]["pre_assembly"]["bilinear_forms"]
-    else:
-      raise InvalidArgumentException("Unexpected form rank: %i" % rank)
-    npre_assembly_parameters = default_pre_assembly_parameters.copy()
-    npre_assembly_parameters.update(pre_assembly_parameters)
-    pre_assembly_parameters = npre_assembly_parameters;  del(npre_assembly_parameters)
-    
-    pa_filters = [PAStaticFilter]
-    if rank == 1 and pre_assembly_parameters["matrix_optimisation"]:
-      pa_filters.append(PAMatrixFilter)
-    
-    self.__form = form
-    self.__rank = rank
-    self.__quadrature_degree = form_quadrature_degree(form)
-    self.__deps = set(ufl.algorithms.extract_coefficients(form))
-    self.__is_static = is_static_form(form)
-    self.pre_assembly_parameters = pre_assembly_parameters
-    self.__set_optimise(form, pa_filters)
-    
-    return
-
-  def __set_optimise(self, form, pa_filters):
-    pa_filters = [filter(self.__quadrature_degree, self.pre_assembly_parameters) for filter in pa_filters]
-    non_pa_filter = NonPAFilter(self.__quadrature_degree, self.pre_assembly_parameters)
-    
-    for filter in pa_filters:
-      form, n_added = filter.add(form)
-      
-    if not is_empty_form(form):
-      if self.pre_assembly_parameters["expand_form"]:
-        expand_expr = fenics_utils.expand_expr
-      else:
-        def expand_expr(e):
-          if isinstance(e, ufl.algebra.Sum):
-            return e.operands()
-          else:
-            return e
-          
-      if self.pre_assembly_parameters["term_optimisation"]:
-        terms = []
-        for integral in form.integrals():
-          integrand, iargs = preprocess_integral(integral)
-          def integrand_to_form(expr):
-            return ufl.form.Form([ufl.Integral(expr, *iargs)])
-          terms.append((integrand_to_form(integrand), [integrand_to_form(e) for e in expand_expr(integrand)]))
-      else:
-        terms = [(form, [form])]
-      for term in terms:
-        term_n_pa = 0
-        non_pa_terms = []
-        for sterm in term[1]:
-          for filter in pa_filters:
-            sterm, n_added = filter.add(sterm)
-            term_n_pa += n_added
-          non_pa_terms.append(sterm)
-        if term_n_pa == 0:
-          non_pa_filter.add(term[0])
-        else:
-          for sterm in non_pa_terms:
-            non_pa_filter.add(sterm)
-        
-    n = {}
-    n_pa = 0
-    filters = []
-    for filter in pa_filters:
-      n_filter = filter.n()
-      n[filter.name()] = n_filter
-      n_pa += n_filter
-      if n_filter > 0:
-        filter.pre_assemble()
-        filters.append(filter)
-    n_non_pa = non_pa_filter.n()
-    if n_non_pa > 0:
-      non_pa_filter.pre_assemble()
-      filters.insert(0, non_pa_filter)
-    
-    if self.__rank == 2 and len(filters) > 1:
-      tensor = filters[0].match_tensor()
-      for filter in filters[1:] + filters[:-1]:
-        tensor = filter.match_tensor(tensor = tensor)
-      same_nonzero_pattern = True
-    else:
-      same_nonzero_pattern = False
-
-    self.__filters = filters
-    self.__n = n
-    self.__n_pre_assembled = n_pa
-    self.__n_non_pre_assembled = n_non_pa
-    self.__same_nonzero_pattern = same_nonzero_pattern
-
-    return
-
-  def assemble(self, copy = False):
-    """
-    Return the result of assembling the Form associated with the PAForm. 
-    
-    Arguments:
-      copy: Whether the result should be a copy of internal data. If copy is
-            False then the result should not be modified.
-    """
-    
-    if len(self.__filters) == 0:
-      raise StateException("Cannot assemble empty form")
-    elif len(self.__filters) == 1:
-      return self.__filters[0].assemble(copy = copy)
-    else:
-      tensor = self.__filters[0].assemble(copy = True)
-      for filter in self.__filters[1:]:
-        tensor = filter.assemble(tensor = tensor, same_nonzero_pattern = self.__same_nonzero_pattern, copy = False)
-      return tensor
-    
-  def rank(self):
-    """
-    Return the PAForm rank.
-    """
-    
-    return self.__rank
-  
-  def is_static(self):
-    """
-    Return whether the PAForm is static.
-    """
-    
-    return self.__is_static
-  
-  def n(self):
-    """
-    Return a dictionary of name:n_added pairs, indicating the number of terms
-    added to each considered PAFilter.
-    """
-    
-    return self.__n
-    
-  def n_pre_assembled(self):
-    """
-    Return the number of pre-assembled terms.
-    """
-    
-    return self.__n_pre_assembled
-
-  def n_non_pre_assembled(self):
-    """
-    Return the number of non-pre-assembled terms.
-    """
-    
-    return self.__n_non_pre_assembled
-
-  def dependencies(self, non_symbolic = False):
-    """
-    Return PAForm dependencies. The optional non_symbolic has no effect.
-    """
-    
-    return self.__deps
-  
-_assemble_classes.append(PAForm)
-=======
-if dolfin_version() < (1, 4, 0):
-    def preprocess_integral(integral):
-        """
-        Given an Integral associated with the given Form, return the integrand and
-        a list of arguments which can be used to construct an Integral from the
-        integrand.
-        """
-
-        integrand = integral.integrand()
-        domain_type, domain_description, compiler_data, domain_data = \
-          integral.domain_type(), integral.domain_description(), integral.compiler_data(), integral.domain_data()
-        return integrand, [domain_type, domain_description, compiler_data, domain_data]
-
-    def _assemble_tensor(form, tensor):
-        return assemble(form, tensor = tensor, reset_sparsity = False)
-else:
-    def preprocess_integral(integral):
-        """
-        Given an Integral associated with the given Form, return the integrand and
-        a list of arguments which can be used to construct an Integral from the
-        integrand.
-        """
-
-        integrand = integral.integrand()
-        integral_type, domain, subdomain_id, metadata, subdomain_data = \
-          integral.integral_type(), integral.domain(), integral.subdomain_id(), integral.metadata(), integral.subdomain_data()
-        return integrand, [integral_type, domain, subdomain_id, metadata, subdomain_data]
-
-    def _assemble_tensor(form, tensor):
-        return assemble(form, tensor = tensor)
+    """
+    Given an Integral associated with the given Form, return the integrand and
+    a list of arguments which can be used to construct an Integral from the
+    integrand.
+    """
+
+    integrand = integral.integrand()
+    integral_type, domain, subdomain_id, metadata, subdomain_data = \
+      integral.integral_type(), integral.domain(), integral.subdomain_id(), integral.metadata(), integral.subdomain_data()
+    return integrand, [integral_type, domain, subdomain_id, metadata, subdomain_data]
 
 def matrix_optimisation(form):
     """
@@ -765,13 +81,13 @@
     # the linear form
     mat_form = derivative(form, fn,
       # Hack to work around an obscure FEniCS bug
-      expand = dolfin.MPI.num_processes() == 1 or
+      expand = dolfin.MPI.size(dolfin.mpi_comm_world()) == 1 or
         (not is_r0_function_space(args[0].function_space()) and not is_r0_function(fn)))
     if n_non_static_coefficients(mat_form) > 0:
         # The form is non-linear
         return None
     try:
-        rhs_form = rhs(replace(form, {fn:dolfin.TrialFunction(fn.function_space())}))
+        rhs_form = dolfin.rhs(dolfin.replace(form, {fn:dolfin.TrialFunction(fn.function_space())}))
     except ufl.log.UFLException:
         # The form might be inhomogeneous
         return None
@@ -782,6 +98,435 @@
     # Success
     return mat_form, fn
 
+class PAFilter(object):
+    """
+    A pre-assembly filter. This processes input forms for pre-assembly.
+
+    Constructor arguments:
+      quadrature_degree: Quadrature degree used for form assembly.
+      pre_assembly_parameters: Parameters defining detailed optimisation options.
+    """
+
+    def __init__(self, quadrature_degree, pre_assembly_parameters):
+        if not isinstance(quadrature_degree, int) or quadrature_degree < 0:
+            raise InvalidArgumentException("quadrature_degree must be a non-negative integer")
+        if not isinstance(pre_assembly_parameters, dolfin.Parameters):
+            raise InvalidArgumentException("default_pre_assembly_parameters must be a Parameters")
+
+                                                                # No real need to copy here
+        self.pre_assembly_parameters = pre_assembly_parameters#.copy()
+        self._quadrature_degree = quadrature_degree
+        self._form = ufl.form.Form([])
+        self._n = 0
+        self._rank = None
+
+        return
+
+    def name(self):
+        """
+        Return the name of the PAFilter type.
+        """
+
+        return self.__class__.__name__
+
+    def _add(self, form):
+        if not isinstance(form, ufl.form.Form):
+            raise InvalidArgumentException("form must be a Form")
+        elif is_empty_form(form):
+            return
+
+        if self._n == 0:
+            self._form = form
+            self._n += 1
+            self._rank = form_rank(form)
+        else:
+            rank = form_rank(form)
+            if not rank == self._rank:
+                raise InvalidArgumentException("Unexpected form rank: %i" % rank)
+            self._form += form
+            self._n += 1
+
+        return
+
+    def _cache_assemble(self, form):
+        return assembly_cache.assemble(form,
+          form_compiler_parameters = {"quadrature_degree":self._quadrature_degree})
+
+    def _assemble(self, form, tensor = None):
+        return assemble(form, tensor = tensor,
+          form_compiler_parameters = {"quadrature_degree":self._quadrature_degree})
+
+    def add(self, form):
+        """
+        Attempt to add a Form to the PAFilter. Return a (form, n_added) pair,
+        where form is the remaining part of the input Form *not* added to the
+        PAFilter, and n_added indicates the number of terms which *are* added to the
+        PAFilter.
+        """
+
+        if not isinstance(form, ufl.form.Form):
+            raise InvalidArgumentException("form must be a Form")
+
+        return form, 0
+
+    def n(self):
+        """
+        Return the number of terms added to the PAFilter.
+        """
+
+        return self._n
+
+    def rank(self):
+        """
+        Return the rank of the Form associated with the PAFilter.
+        """
+
+        return self._rank
+
+    def pre_assemble(self):
+        """
+        Pre-assemble the PAFilter.
+        """
+
+        return
+
+    def match_tensor(self, tensor = None):
+        """
+        Addition of GenericMatrix s can be more efficient if the sparsity patterns
+        match. Extend the sparsity pattern of the input GenericMatrix and any
+        relevant internally stored GenericMatrix so that their sparsity patterns
+        match. Return the expanded GenericMatrix if tensor is not None. Otherwise
+        return a copy of an internal GenericMatrix if one exists, or None otherwise.
+        Must be called after the pre_assemble method.
+
+        Arguments:
+          tensor: The GenericMatrix whose sparsity pattern is to match any relevant
+                  internally stored GenericMatrix s.
+        """
+
+        return tensor
+
+    def assemble(self, tensor = None, same_nonzero_pattern = False, copy = False):
+        """
+        Return the result of assembling the Form associated with the PAFilter.
+
+        Arguments:
+          tensor: If not None, add the result of assembing the form to tensor.
+          same_nonzero_pattern: If tensor is a GenericMatrix, whether tensor has the
+                                same sparsity pattern as the GenericMatrix which
+                                will be added to it.
+          copy: Whether the result should be a copy. If copy is False then the
+                result should not be modified.
+        """
+
+        raise StateException("Cannot assemble empty Form")
+
+class PAStaticFilter(PAFilter):
+    """
+    A pre-assembly filter which processes static terms.
+
+    Constructor arguments:
+      quadrature_degree: Quadrature degree used for form assembly.
+      pre_assembly_parameters: Parameters defining detailed optimisation options.
+    """
+
+    def __init__(self, quadrature_degree, pre_assembly_parameters):
+        PAFilter.__init__(self, quadrature_degree, pre_assembly_parameters)
+        self.__pre_assembled = None
+
+        return
+
+    def add(self, form):
+        """
+        Attempt to add a Form to the PAFilter. Return a (form, n_added) pair,
+        where form is the remaining part of the input Form *not* added to the
+        PAFilter, and n_added indicates the number of terms which *are* added to the
+        PAFilter.
+        """
+
+        if not isinstance(form, ufl.form.Form):
+            raise InvalidArgumentException("form must be a Form")
+        elif is_empty_form(form):
+            return form, 0
+
+        if is_static_form(form):
+            self._add(form)
+            self.__pre_assembled = None
+            return ufl.form.Form([]), 1
+        else:
+            return form, 0
+
+    def pre_assemble(self):
+        """
+        Pre-assemble the PAFilter.
+        """
+
+        if self._n == 0:
+            return
+
+        self.__pre_assembled = self._cache_assemble(self._form)
+
+        return
+
+    def match_tensor(self, tensor = None):
+        """
+        Addition of GenericMatrix s can be more efficient if the sparsity patterns
+        match. Extend the sparsity pattern of the input GenericMatrix and any
+        relevant internally stored GenericMatrix so that their sparsity patterns
+        match. Return the expanded GenericMatrix if tensor is not None. Otherwise
+        return a copy of an internal GenericMatrix if one exists, or None otherwise.
+        Must be called after the pre_assemble method.
+
+        Arguments:
+          tensor: The GenericMatrix whose sparsity pattern is to match any relevant
+                  internally stored GenericMatrix s.
+        """
+
+        if self.__pre_assembled is None:
+            if self._n == 0:
+                return tensor
+            else:
+                raise StateException("Cannot call match_tensor method when not pre-assembled")
+        elif not self._rank == 2:
+            raise StateException("Unexpected form rank: %i" % self._rank)
+        if not tensor is None and not isinstance(tensor, dolfin.GenericMatrix):
+            raise InvalidArgumentException("tensor must be a GenericMatrix")
+
+        if tensor is None:
+            return self.__pre_assembled.copy()
+        else:
+            assert(isinstance(self.__pre_assembled, dolfin.GenericMatrix))
+            self.__pre_assembled.axpy(0.0, tensor, False)
+            tensor.axpy(0.0, self.__pre_assembled, False)
+            return tensor
+
+    def assemble(self, tensor = None, same_nonzero_pattern = False, copy = False):
+        """
+        Return the result of assembling the Form associated with the PAFilter.
+
+        Arguments:
+          tensor: If not None, add the result of assembing the form to tensor.
+          same_nonzero_pattern: If tensor is a GenericMatrix, whether tensor has the
+                                same sparsity pattern as the GenericMatrix which
+                                will be added to it.
+          copy: Whether the result should be a copy of internal data. If copy is
+                False and tensor is None then the result should not be modified.
+        """
+
+        if self.__pre_assembled is None:
+            if self._n == 0:
+                raise StateException("Cannot assemble empty Form")
+            else:
+                raise StateException("Cannot call assemble method when not pre-assembled")
+
+        L = self.__pre_assembled
+        if tensor is None:
+            if copy:
+                L = L.copy()
+            return L
+        else:
+            if isinstance(L, dolfin.GenericMatrix) and same_nonzero_pattern:
+                tensor.axpy(1.0, L, True)
+            else:
+                tensor += L
+            return tensor
+
+class PAMatrixFilter(PAFilter):
+    """
+    A pre-assembly filter which processes terms which can be converted to a
+    static bi-linear form action.
+
+    Constructor arguments:
+      quadrature_degree: Quadrature degree used for form assembly.
+      pre_assembly_parameters: Parameters defining detailed optimisation options.
+    """
+
+    def __init__(self, quadrature_degree, pre_assembly_parameters):
+        PAFilter.__init__(self, quadrature_degree, pre_assembly_parameters)
+        self.__L = OrderedDict()
+        self.__pre_assembled = None
+
+        return
+
+    def add(self, form):
+        """
+        Attempt to add a Form to the PAFilter. Return a (form, n_added) pair,
+        where form is the remaining part of the input Form *not* added to the
+        PAFilter, and n_added indicates the number of terms which *are* added to the
+        PAFilter.
+        """
+
+        if not isinstance(form, ufl.form.Form):
+            raise InvalidArgumentException("form must be a Form")
+        elif is_empty_form(form):
+            return form, 0
+
+        mform = matrix_optimisation(form)
+        if mform is None:
+            return form, 0
+        mat_form, fn = mform
+
+        self._add(form)
+        if fn in self.__L:
+            self.__L[fn] += mat_form
+        else:
+            self.__L[fn] = mat_form
+        self.__pre_assembled = None
+        return ufl.form.Form([]), 1
+
+    def pre_assemble(self):
+        """
+        Pre-assemble the PAFilter.
+        """
+
+        if self._n == 0:
+            return
+
+        self.__pre_assembled = OrderedDict()
+        for fn in self.__L:
+            self.__pre_assembled[fn] = self._cache_assemble(self.__L[fn])
+
+        return
+
+    def assemble(self, tensor = None, same_nonzero_pattern = False, copy = False):
+        """
+        Return the result of assembling the Form associated with the PAFilter.
+
+        Arguments:
+          tensor: If not None, add the result of assembing the form to tensor.
+          same_nonzero_pattern: If tensor is a GenericMatrix, whether tensor has the
+                                same sparsity pattern as the GenericMatrix which
+                                will be added to it.
+          copy: Whether the result should be a copy of internal data. If copy is
+                False and tensor is None then the result should not be modified.
+        """
+
+        if self.__pre_assembled is None:
+            if self._n == 0:
+                raise StateException("Cannot assemble empty Form")
+            else:
+                raise StateException("Cannot call assemble method when not pre-assembled")
+
+        if tensor is None:
+            fn, mat = self.__pre_assembled.items()[0]
+            L = mat * fn.vector()
+            for fn, mat in self.__pre_assembled.items()[1:]:
+                L += mat * fn.vector()
+            return L
+        else:
+            for fn, mat in self.__pre_assembled.iteritems():
+                tensor += mat * fn.vector()
+            return tensor
+
+class NonPAFilter(PAFilter):
+    """
+    A dummy pre-assembly filter which accepts any Form, and uses standard
+    assembly.
+
+    Constructor arguments:
+      quadrature_degree: Quadrature degree used for form assembly.
+      pre_assembly_parameters: Parameters defining detailed optimisation options.
+    """
+
+    def __init__(self, quadrature_degree, pre_assembly_parameters):
+        PAFilter.__init__(self, quadrature_degree, pre_assembly_parameters)
+        self.__tensor = None
+
+        return
+
+    def add(self, form):
+        """
+        Attempt to add a Form to the PAFilter. Return a (form, n_added) pair,
+        where form is the remaining part of the input Form *not* added to the
+        PAFilter, and n_added indicates the number of terms which *are* added to the
+        PAFilter.
+        """
+
+        if not isinstance(form, ufl.form.Form):
+            raise InvalidArgumentException("form must be a Form")
+        elif is_empty_form(form):
+            return form, 0
+
+        self._add(form)
+        self.__tensor = None
+        return ufl.form.Form([]), 1
+
+    def match_tensor(self, tensor = None):
+        """
+        Addition of GenericMatrix s can be more efficient if the sparsity patterns
+        match. Extend the sparsity pattern of the input GenericMatrix and any
+        relevant internally stored GenericMatrix so that their sparsity patterns
+        match. Return the expanded GenericMatrix if tensor is not None. Otherwise
+        return a copy of an internal GenericMatrix if one exists, or None otherwise.
+        Must be called after the pre_assemble method.
+
+        Arguments:
+          tensor: The GenericMatrix whose sparsity pattern is to match any relevant
+                  internally stored GenericMatrix s.
+        """
+
+        if self._n == 0:
+            return tensor
+        elif not self._rank == 2:
+            raise StateException("Unexpected form rank: %i" % self._rank)
+        if not tensor is None and not isinstance(tensor, dolfin.GenericMatrix):
+            raise InvalidArgumentException("tensor must be a GenericMatrix")
+
+        one = dolfin.Constant(1.0)
+        form = dolfin.replace(self._form, {c:one for c in ufl.algorithms.extract_coefficients(self._form)})
+        if self._rank == 1:
+            tensor = self._assemble(form)
+        elif self._rank == 2:
+            if self.__tensor is None:
+                self.__tensor = self._assemble(form)
+            if tensor is None:
+                tensor = self.__tensor.copy()
+            else:
+                self.__tensor.axpy(0.0, tensor, False)
+                tensor.axpy(0.0, self.__tensor, False)
+        else:
+            raise StateException("Unexpected form rank: %i" % self._rank)
+
+        return tensor
+
+    def assemble(self, tensor = None, same_nonzero_pattern = False, copy = False):
+        """
+        Return the result of assembling the Form associated with the PAFilter.
+
+        Arguments:
+          tensor: If not None, add the result of assembing the form to tensor.
+          same_nonzero_pattern: If tensor is a GenericMatrix, whether tensor has the
+                                same sparsity pattern as the GenericMatrix which
+                                will be added to it.
+          copy: Whether the result should be a copy of internal data. If copy is
+                False and tensor is None then the result should not be modified.
+        """
+
+        if self._n == 0:
+            raise StateException("Cannot assemble empty Form")
+
+        if self._rank == 2:
+            if self.__tensor is None:
+                self.__tensor = L = self._assemble(self._form)
+            else:
+                L = self._assemble(self._form, tensor = self.__tensor)
+            if tensor is None:
+                if copy:
+                    L = L.copy()
+                return L
+            else:
+                if same_nonzero_pattern:
+                    tensor.axpy(1.0, L, True)
+                else:
+                    tensor += L
+                return tensor
+        else:
+            if tensor is None:
+                return self._assemble(self._form)
+            else:
+                tensor += self._assemble(self._form)
+                return tensor
+
 class PAForm(object):
     """
     A pre-assembled form. Given a form of arbitrary rank, this finds and
@@ -792,119 +537,130 @@
       pre_assembly_parameters: Parameters defining detailed optimisation options.
     """
 
-    def __init__(self, form, pre_assembly_parameters = {},
-      default_pre_assembly_parameters = dolfin.parameters["timestepping"]["pre_assembly"]["forms"]):
-        if not isinstance(default_pre_assembly_parameters, dolfin.Parameters):
-            raise InvalidArgumentException("default_pre_assembly_parameters must be a Parameters")
-
+    def __init__(self, form, pre_assembly_parameters = {}):
+        if not isinstance(form, ufl.form.Form) or is_empty_form(form):
+            raise InvalidArgumentException("form must be a non-empty Form")
+
+        rank = form_rank(form)
+        if rank == 0:
+            default_pre_assembly_parameters = dolfin.parameters["timestepping"]["pre_assembly"]["integrals"]
+        elif rank == 1:
+            default_pre_assembly_parameters = dolfin.parameters["timestepping"]["pre_assembly"]["linear_forms"]
+        elif rank == 2:
+            default_pre_assembly_parameters = dolfin.parameters["timestepping"]["pre_assembly"]["bilinear_forms"]
+        else:
+            raise InvalidArgumentException("Unexpected form rank: %i" % rank)
         npre_assembly_parameters = default_pre_assembly_parameters.copy()
         npre_assembly_parameters.update(pre_assembly_parameters)
         pre_assembly_parameters = npre_assembly_parameters;  del(npre_assembly_parameters)
 
+        pa_filters = [PAStaticFilter]
+        if rank == 1 and pre_assembly_parameters["matrix_optimisation"]:
+            pa_filters.append(PAMatrixFilter)
+
+        self.__form = form
+        self.__rank = rank
+        self.__quadrature_degree = form_quadrature_degree(form)
+        self.__deps = set(ufl.algorithms.extract_coefficients(form))
+        self.__is_static = is_static_form(form)
         self.pre_assembly_parameters = pre_assembly_parameters
-        self.__set(form)
-
-        return
-
-    def __set(self, form):
-        if not isinstance(form, ufl.form.Form) or is_empty_form(form):
-            raise InvalidArgumentException("form must be a non-empty Form")
-
-        self._set_optimise(form)
-
-        self.__rank = form_rank(form)
-        self.__deps = ufl.algorithms.extract_coefficients(form)
-
-        return
-
-    def _set_optimise(self, form):
-        if is_static_form(form):
-            self._set_pa([form], [])
-        elif self.pre_assembly_parameters["term_optimisation"]:
-            quadrature_degree = form_quadrature_degree(form)
-
-            pre_assembled_L = []
-            non_pre_assembled_L = []
-
-            for integral in form.integrals():
-                integrand, iargs = preprocess_integral(integral)
-                if self.pre_assembly_parameters["expand_form"]:
-                    if isinstance(integrand, ufl.algebra.Sum):
-                        terms = [(term, expand_expr(term)) for term in integrand.operands()]
+        self.__set_optimise(form, pa_filters)
+
+        return
+
+    def __set_optimise(self, form, pa_filters):
+        pa_filters = [filter(self.__quadrature_degree, self.pre_assembly_parameters) for filter in pa_filters]
+        non_pa_filter = NonPAFilter(self.__quadrature_degree, self.pre_assembly_parameters)
+
+        for filter in pa_filters:
+            form, n_added = filter.add(form)
+
+        if not is_empty_form(form):
+            if self.pre_assembly_parameters["expand_form"]:
+                expand_expr = fenics_utils.expand_expr
+            else:
+                def expand_expr(e):
+                    if isinstance(e, ufl.algebra.Sum):
+                        return e.operands()
                     else:
-                        terms = [(integrand, expand_expr(integrand))]
+                        return e
+
+            if self.pre_assembly_parameters["term_optimisation"]:
+                terms = []
+                for integral in form.integrals():
+                    integrand, iargs = preprocess_integral(integral)
+                    def integrand_to_form(expr):
+                        return ufl.form.Form([ufl.Integral(expr, *iargs)])
+                    terms.append((integrand_to_form(integrand), [integrand_to_form(e) for e in expand_expr(integrand)]))
+            else:
+                terms = [(form, [form])]
+            for term in terms:
+                term_n_pa = 0
+                non_pa_terms = []
+                for sterm in term[1]:
+                    for filter in pa_filters:
+                        sterm, n_added = filter.add(sterm)
+                        term_n_pa += n_added
+                    non_pa_terms.append(sterm)
+                if term_n_pa == 0:
+                    non_pa_filter.add(term[0])
                 else:
-                    if isinstance(integrand, ufl.algebra.Sum):
-                        terms = [(term, [term]) for term in integrand.operands()]
-                    else:
-                        terms = [(integrand, [integrand])]
-                for term in terms:
-                    pterm = [], []
-                    for sterm in term[1]:
-                        stform = QForm([ufl.Integral(sterm, *iargs)], quadrature_degree = quadrature_degree)
-                        if is_static_form(stform):
-                            pterm[0].append(stform)
-                        else:
-                            pterm[1].append(stform)
-                    if len(pterm[0]) == 0:
-                        tform = QForm([ufl.Integral(term[0], *iargs)], quadrature_degree = quadrature_degree)
-                        non_pre_assembled_L.append(tform)
-                    else:
-                        pre_assembled_L += pterm[0]
-                        non_pre_assembled_L += pterm[1]
-
-            self._set_pa(pre_assembled_L, non_pre_assembled_L)
-        else:
-            self._set_pa([], [form])
-
-        return
-
-    def _set_pa(self, pre_assembled_L, non_pre_assembled_L):
-        if len(pre_assembled_L) == 0:
-            self._pre_assembled_L = None
-        else:
-            l_L = pre_assembled_L[0]
-            for L in pre_assembled_L[1:]:
-                l_L += L
-            self._pre_assembled_L = assembly_cache.assemble(l_L, compress = self.pre_assembly_parameters["compress_matrices"])
-
-        if len(non_pre_assembled_L) == 0:
-            self._non_pre_assembled_L = None
-        else:
-            self._non_pre_assembled_L = non_pre_assembled_L[0]
-            for L in non_pre_assembled_L[1:]:
-                self._non_pre_assembled_L += L
-
-        self._n_pre_assembled = len(pre_assembled_L)
-        self._n_non_pre_assembled = len(non_pre_assembled_L)
+                    for sterm in non_pa_terms:
+                        non_pa_filter.add(sterm)
+
+        n = {}
+        n_pa = 0
+        filters = []
+        for filter in pa_filters:
+            n_filter = filter.n()
+            n[filter.name()] = n_filter
+            n_pa += n_filter
+            if n_filter > 0:
+                filter.pre_assemble()
+                filters.append(filter)
+        n_non_pa = non_pa_filter.n()
+        if n_non_pa > 0:
+            non_pa_filter.pre_assemble()
+            filters.insert(0, non_pa_filter)
+
+        if self.__rank == 2 and len(filters) > 1:
+            tensor = filters[0].match_tensor()
+            for filter in filters[1:] + filters[:-1]:
+                tensor = filter.match_tensor(tensor = tensor)
+            same_nonzero_pattern = True
+        else:
+            same_nonzero_pattern = False
+
+        self.__filters = filters
+        self.__n = n
+        self.__n_pre_assembled = n_pa
+        self.__n_non_pre_assembled = n_non_pa
+        self.__same_nonzero_pattern = same_nonzero_pattern
 
         return
 
     def assemble(self, copy = False):
         """
-        Return the result of assembling the Form associated with the PAForm. If
-        copy is False then existing data may be returned -- it is expected in this
-        case that the return value will never be modified.
-        """
-
-        if self._non_pre_assembled_L is None:
-            if self._pre_assembled_L is None:
-                raise StateException("Cannot assemble empty form")
-            else:
-                if copy:
-                    L = self._pre_assembled_L.copy()
-                else:
-                    L = self._pre_assembled_L
-        else:
-            L = assemble(self._non_pre_assembled_L)
-            if not self._pre_assembled_L is None:
-                L += self._pre_assembled_L
-
-        return L
+        Return the result of assembling the Form associated with the PAForm.
+
+        Arguments:
+          copy: Whether the result should be a copy of internal data. If copy is
+                False then the result should not be modified.
+        """
+
+        if len(self.__filters) == 0:
+            raise StateException("Cannot assemble empty form")
+        elif len(self.__filters) == 1:
+            return self.__filters[0].assemble(copy = copy)
+        else:
+            tensor = self.__filters[0].assemble(copy = True)
+            for filter in self.__filters[1:]:
+                tensor = filter.assemble(tensor = tensor, same_nonzero_pattern = self.__same_nonzero_pattern, copy = False)
+            return tensor
 
     def rank(self):
         """
-        Return the Form rank.
+        Return the PAForm rank.
         """
 
         return self.__rank
@@ -914,253 +670,35 @@
         Return whether the PAForm is static.
         """
 
-        return self._n_non_pre_assembled == 0
+        return self.__is_static
+
+    def n(self):
+        """
+        Return a dictionary of name:n_added pairs, indicating the number of terms
+        added to each considered PAFilter.
+        """
+
+        return self.__n
 
     def n_pre_assembled(self):
         """
         Return the number of pre-assembled terms.
         """
 
-        return self._n_pre_assembled
+        return self.__n_pre_assembled
 
     def n_non_pre_assembled(self):
         """
         Return the number of non-pre-assembled terms.
         """
 
-        return self._n_non_pre_assembled
-
-    def n(self):
-        """
-        Return the total number of terms.
-        """
-
-        return self.n_pre_assembled() + self.n_non_pre_assembled()
+        return self.__n_non_pre_assembled
 
     def dependencies(self, non_symbolic = False):
         """
-        Return Form dependencies. The optional non_symbolic has no effect.
+        Return PAForm dependencies. The optional non_symbolic has no effect.
         """
 
         return self.__deps
 
-_assemble_classes.append(PAForm)
-
-class PABilinearForm(PAForm):
-    """
-    A pre-assembled bi-linear form. This is similar to PAForm, but applies
-    additional optimisations specific to bi-linear forms. Also has different
-    default parameters.
-    """
-
-    def __init__(self, form, pre_assembly_parameters = {}):
-        if not form_rank(form) == 2:
-            raise InvalidArgumentException("form must be a rank 2 form")
-
-        PAForm.__init__(self, form,
-          pre_assembly_parameters = pre_assembly_parameters,
-          default_pre_assembly_parameters = dolfin.parameters["timestepping"]["pre_assembly"]["bilinear_forms"])
-
-        if not self._non_pre_assembled_L is None and not self._pre_assembled_L is None:
-            # Work around a (rare) reproducibility issue:
-            # _assemble_tensor(form, tensor = tensor) can give (very slightly)
-            # different results if given matrices with different sparsity patterns.
-
-            # The coefficients may contain invalid data, or be non-wrapping
-            # WrappedFunction s. Replace the coefficients with Constant(1.0).
-            form = self._non_pre_assembled_L
-            one = dolfin.Constant(1.0)
-            repl = {c:one for c in ufl.algorithms.extract_coefficients(form)}
-            form = replace(form, repl)
-
-            # Set up the matrices
-            L = self.__non_pre_assembled_L_tensor = assemble(form)
-            L.axpy(1.0, self._pre_assembled_L, False)
-            self._pre_assembled_L = self._pre_assembled_L.copy()
-            self._pre_assembled_L.axpy(0.0, L, False)
-
-        return
-
-    def assemble(self, copy = False):
-        """
-        Return the result of assembling the Form associated with the PABilinearForm.
-        If copy is False then existing data may be returned -- it is expected in
-        this case that the return value will never be modified.
-        """
-
-        if self._non_pre_assembled_L is None:
-            if self._pre_assembled_L is None:
-                raise StateException("Cannot assemble empty form")
-            else:
-                if copy:
-                    L = self._pre_assembled_L.copy()
-                else:
-                    L = self._pre_assembled_L
-        else:
-            if hasattr(self, "_PABilinearForm__non_pre_assembled_L_tensor"):
-                L = self.__non_pre_assembled_L_tensor
-                _assemble_tensor(self._non_pre_assembled_L, tensor = L)
-                if not self._pre_assembled_L is None:
-                    # The pre-assembled matrix and the non-pre-assembled matrix have
-                    # previously been configured so as to have the same sparsity pattern
-                    # (below)
-                    L.axpy(1.0, self._pre_assembled_L, True)
-                # A copy is not really required here
-                #if copy:
-                #  L = L.copy()
-            else:
-                L = self.__non_pre_assembled_L_tensor = assemble(self._non_pre_assembled_L)
-                assert(self._pre_assembled_L is None)
-
-        return L
-
-class PALinearForm(PAForm):
-    """
-    A pre-assembled linear form. This is similar to PAForm, but applies additional
-    optimisations specific to linear forms. Also has different default parameters.
-    """
-
-    def __init__(self, form, pre_assembly_parameters = {}):
-        if not form_rank(form) == 1:
-            raise InvalidArgumentException("form must be a rank 1 form")
-
-        PAForm.__init__(self, form,
-          pre_assembly_parameters = pre_assembly_parameters,
-          default_pre_assembly_parameters = dolfin.parameters["timestepping"]["pre_assembly"]["linear_forms"])
-
-        return
-
-    def _set_optimise(self, form):
-        pre_assembled_L = []
-        mult_assembled_L = OrderedDict()
-        non_pre_assembled_L = []
-
-        if is_static_form(form):
-            pre_assembled_L.append(form)
-        elif self.pre_assembly_parameters["term_optimisation"]:
-            quadrature_degree = form_quadrature_degree(form)
-
-            for integral in form.integrals():
-                integrand, iargs = preprocess_integral(integral)
-                if self.pre_assembly_parameters["expand_form"]:
-                    if isinstance(integrand, ufl.algebra.Sum):
-                        terms = [(term, expand_expr(term)) for term in integrand.operands()]
-                    else:
-                        terms = [(integrand, expand_expr(integrand))]
-                else:
-                    if isinstance(integrand, ufl.algebra.Sum):
-                        terms = [(term, [term]) for term in integrand.operands()]
-                    else:
-                        terms = [(integrand, [integrand])]
-                for term in terms:
-                    pterm = [], [], []
-                    for sterm in term[1]:
-                        stform = QForm([ufl.Integral(sterm, *iargs)], quadrature_degree = quadrature_degree)
-                        if is_static_form(stform):
-                            pterm[0].append(stform)
-                        elif self.pre_assembly_parameters["matrix_optimisation"]:
-                            mform = matrix_optimisation(stform)
-                            if mform is None:
-                                pterm[2].append(stform)
-                            else:
-                                pterm[1].append(mform)
-                        else:
-                            pterm[2].append(stform)
-                    if len(pterm[0]) == 0 and len(pterm[1]) == 0:
-                        tform = QForm([ufl.Integral(term[0], *iargs)], quadrature_degree = quadrature_degree)
-                        non_pre_assembled_L.append(tform)
-                    else:
-                        pre_assembled_L += pterm[0]
-                        for mform in pterm[1]:
-                            if mform[1] in mult_assembled_L:
-                                mult_assembled_L[mform[1]].append(mform[0])
-                            else:
-                                mult_assembled_L[mform[1]] = [mform[0]]
-                        non_pre_assembled_L += pterm[2]
-        elif self.pre_assembly_parameters["matrix_optimisation"]:
-            mform = matrix_optimisation(form)
-            if mform is None:
-                non_pre_assembled_L.append(form)
-            else:
-                mult_assembled_L[mform[1]] = [mform[0]]
-        else:
-            non_pre_assembled_L.append(form)
-
-        self._set_pa(pre_assembled_L, mult_assembled_L, non_pre_assembled_L)
-
-        return
-
-    def _set_pa(self, pre_assembled_L, mult_assembled_L, non_pre_assembled_L):
-        if len(pre_assembled_L) == 0:
-            self._pre_assembled_L = None
-        else:
-            l_L = pre_assembled_L[0]
-            for L in pre_assembled_L[1:]:
-                l_L += L
-            self._pre_assembled_L = assembly_cache.assemble(l_L)
-
-        n_mult_assembled_L = 0
-        if len(mult_assembled_L) == 0:
-            self._mult_assembled_L = None
-        else:
-            self._mult_assembled_L = []
-            for fn in mult_assembled_L:
-                mat_forms = mult_assembled_L[fn]
-                n_mult_assembled_L += len(mat_forms)
-                mat_form = mat_forms[0]
-                for lmat_form in mat_forms[1:]:
-                    mat_form += lmat_form
-                self._mult_assembled_L.append([assembly_cache.assemble(mat_form, compress = self.pre_assembly_parameters["compress_matrices"]), fn])
-
-        if len(non_pre_assembled_L) == 0:
-            self._non_pre_assembled_L = None
-        else:
-            self._non_pre_assembled_L = non_pre_assembled_L[0]
-            for L in non_pre_assembled_L[1:]:
-                self._non_pre_assembled_L += L
-
-        self._n_pre_assembled = len(pre_assembled_L) + n_mult_assembled_L
-        self._n_non_pre_assembled = len(non_pre_assembled_L)
-        self.__static = (self._n_non_pre_assembled == 0) and (n_mult_assembled_L == 0)
-
-        return
-
-    def assemble(self, copy = False):
-        """
-        Return the result of assembling the Form associated with this PALinearForm.
-        If copy is False then an existing GenericVector may be returned -- it is
-        expected in this case that the return value will never be modified.
-        """
-
-        if self._non_pre_assembled_L is None:
-            if self._mult_assembled_L is None:
-                if self._pre_assembled_L is None:
-                    raise StateException("Cannot assemble empty form")
-                else:
-                    if copy:
-                        L = self._pre_assembled_L.copy()
-                    else:
-                        L = self._pre_assembled_L
-            else:
-                L = self._mult_assembled_L[0][0] * self._mult_assembled_L[0][1].vector()
-                for i in xrange(1, len(self._mult_assembled_L)):
-                    L += self._mult_assembled_L[i][0] * self._mult_assembled_L[i][1].vector()
-                if not self._pre_assembled_L is None:
-                    L += self._pre_assembled_L
-        else:
-            L = assemble(self._non_pre_assembled_L)
-            if not self._mult_assembled_L is None:
-                for i in xrange(len(self._mult_assembled_L)):
-                    L += self._mult_assembled_L[i][0] * self._mult_assembled_L[i][1].vector()
-            if not self._pre_assembled_L is None:
-                L += self._pre_assembled_L
-
-        return L
-
-    def is_static(self):
-        """
-        Return whether the PALinearForm is static.
-        """
-
-        return self.__static
->>>>>>> 15c5f0dd
+_assemble_classes.append(PAForm)