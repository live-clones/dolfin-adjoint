#!/usr/bin/env python
# -*- coding: utf-8 -*-

# .. _poisson-topology-example:
#
# .. py:currentmodule:: dolfin_adjoint
#
# Topology optimisation of heat conduction problems governed by the Poisson equation
# ==================================================================================
#
# .. sectionauthor:: Patrick E. Farrell <patrick.farrell@maths.ox.ac.uk>
#
# This demo solves example 1 of :cite:`gersborg2006`.
#
# Problem definition
# ******************
#
# This problem is to minimise the compliance
#
# .. math::
#       \int_{\Omega} fT + \alpha \int_{\Omega} \nabla a \cdot \nabla a
#
# subject to the Poisson equation with mixed Dirichlet--Neumann
# conditions
#
# .. math::
#       -\mathrm{div}(k(a) \nabla T) &= f  \qquad \mathrm{in} \ \Omega           \\
#                         T &= 0  \qquad \mathrm{on} \ \delta \Omega_D  \\
#           (k(a) \nabla T) &= 0  \qquad \mathrm{on} \ \delta \Omega_N  \\
#
# and to the control constraints
#
# .. math::
#          0 \le a(x) &\le 1  \qquad \forall x \in \Omega \\
#          \int_{\Omega} a &\le V
#
# where :math:`\Omega` is the unit square, :math:`T` is the temperature,
# :math:`a` is the control (:math:`a(x) = 1` means material, :math:`a(x)
# = 0` means no material), :math:`f` is a prescribed source term (here
# the constant :math:`10^{-2}`), :math:`k(a)` is the Solid Isotropic
# Material with Penalisation parameterisation :cite:`bendsoe2003`
# :math:`\epsilon + (1 - \epsilon) a^p` with :math:`\epsilon` and
# :math:`p` prescribed constants, :math:`\alpha` is a regularisation
# term, and :math:`V` is the volume bound on the control.
#
# Physically, this corresponds to finding the material distribution
# :math:`a(x)` that produces the least heat when the amount of high
# conduction material is limited.
#
# This example demonstrates how to implement general control
# constraints, and how to use IPOPT :cite:`wachter2006` to solve the
# optimisation problem.
#
# Implementation
# **************
#
# First, the :py:mod:`dolfin` and :py:mod:`dolfin_adjoint` modules are
# imported:

from dolfin import *
from dolfin_adjoint import *

# Next we import the Python interface to IPOPT. If IPOPT is
# unavailable on your system, we strongly :doc:`suggest you install it
# <../../download/index>`; IPOPT is a well-established open-source
# optimisation algorithm.

try:
  import pyipopt
except ImportError:
  info_red("""This example depends on IPOPT and pyipopt. \
When compiling IPOPT, make sure to link against HSL, as it \
is a necessity for practical problems.""")
  raise

# turn off redundant output in parallel
parameters["std_out_all_processes"] = False

# Next we define some constants, and the Solid Isotropic Material with
# Penalisation (SIMP) rule.

V = Constant(0.4)      # volume bound on the control
p = Constant(5)        # power used in the solid isotropic material 
# with penalisation (SIMP) rule, to encourage the control solution to attain either 0 or 1
eps = Constant(1.0e-3) # epsilon used in the solid isotropic material 
# with penalisation (SIMP) rule, used to encourage the control solution to attain either 0 or 1
alpha = Constant(1.0e-8) # regularisation coefficient in functional


def k(a):
  """Solid isotropic material with penalisation (SIMP) conductivity
rule, equation (11)."""
  return eps + (1 - eps) * a**p

# Next we define the mesh (a unit square) and the function spaces to be
# used for the control :math:`a` and forward solution :math:`T`.

n = 100
mesh = UnitSquareMesh(n, n)
A = FunctionSpace(mesh, "CG", 1)  # function space for control
P = FunctionSpace(mesh, "CG", 1)  # function space for solution

# Next we define the forward boundary condition and source term.

class WestNorth(SubDomain):
  """The top and left boundary of the unitsquare, used to enforce the Dirichlet boundary condition."""
  def inside(self, x, on_boundary):
    return (x[0] == 0.0 or x[1] == 1.0) and on_boundary

# the Dirichlet BC; the Neumann BC will be implemented implicitly by
# dropping the surface integral after integration by parts
bc = [DirichletBC(P, 0.0, WestNorth())]                 
f = interpolate(Constant(1.0e-2), P, name="SourceTerm") # the volume source term for the PDE

# Next we define a function that given a control :math:`a` solves the
# forward PDE for the temperature :math:`T`. (The advantage of
# formulating it in this manner is that it makes it easy to conduct
# :doc:`Taylor remainder convergence tests
# <../../documentation/verification>`.)


def forward(a):
  """Solve the forward problem for a given material distribution a(x)."""
  T = Function(P, name="Temperature")
  v = TestFunction(P)

  F = inner(grad(v), k(a)*grad(T))*dx - f*v*dx
  solve(F == 0, T, bc, solver_parameters={"newton_solver": {"absolute_tolerance": 1.0e-7,
                                                            "maximum_iterations": 20}})

  return T

# Now we define the ``__main__`` section. We define the initial guess
# for the control and use it to solve the forward PDE. In order to
# ensure feasibility of the initial control guess, we interpolate the
# volume bound; this ensures that the integral constraint and the
# bound constraint are satisfied.

if __name__ == "__main__":
  a = interpolate(V, A, name="Control") # initial guess.
  T = forward(a)                        # solve the forward problem once.

# With the forward problem solved once, :py:mod:`dolfin_adjoint` has
# built a *tape* of the forward model; it will use this tape to drive
# the optimisation, by repeatedly solving the forward model and the
# adjoint model for varying control inputs.

# A common task when solving optimisation problems is to implement a
# callback that gets executed at every functional evaluation. (For
# example, this might be to record the value of the functional so that
# it can be plotted as a function of iteration, or to record statistics
# about the controls suggested by the optimisation algorithm.) The
# following callback outputs each evaluation to VTK format, for
# visualisation in paraview. Note that the callback will output each
# *evaluation*; this means that it will be called more often than the
# number of iterations the optimisation algorithm reports, due to line
# searches. It is also possible to implement :doc:`callbacks that are
# executed on every functional derivative calculation
# <../../documentation/optimisation>`.

  controls = File("output/control_iterations.pvd")
  a_viz = Function(A, name="ControlVisualisation")
  def eval_cb(j, a):
    a_viz.assign(a)
    controls << a_viz

# Now we define the functional, compliance with a weak regularisation
# term on the gradient of the material

  J = Functional(f*T*dx + alpha * inner(grad(a), grad(a))*dx)
  m = SteadyParameter(a)
  Jhat = ReducedFunctional(J, m, eval_cb=eval_cb)

<<<<<<< HEAD
  # Now configure the constraints on the control.
=======
# This :py:class:`ReducedFunctional` object solves the forward PDE using
# dolfin-adjoint's tape each time the functional is to be evaluated, and
# derives and solves the adjoint equation each time the functional
# gradient is to be evaluated. The :py:class:`ReducedFunctional` object
# takes in high-level Dolfin objects (i.e. the input to the evaluation
# ``Jhat(a)`` would be a :py:class:`dolfin.Function`). But optimisation
# algorithms expect to pass :py:mod:`numpy` arrays in and
# out. Therefore, we introduce a :py:class:`ReducedFunctionalNumPy`
# class that wraps the :py:class:`ReducedFunctional` to handle array
# input and output.

  rfn  = ReducedFunctionalNumPy(Jhat)

# Now let us configure the control constraints. The bound constraints
# are easy:
>>>>>>> 7097f284

  lb = 0.0
  ub = 1.0

# The volume constraint involves a little bit more work. Following
# :cite:`nocedal2006`, inequality constraints are represented as
# (possibly vector) functions :math:`g` defined such that :math:`g(a)
# \ge 0`. The constraint is implemented by subclassing the
# :py:class:`InequalityConstraint` class. (To implement equality
# constraints, see the documentation for
# :py:class:`EqualityConstraint`.)  In this case, our :math:`g(a) = V -
# \int_{\Omega} a`. In order to implement the constraint, we have to
# implement three methods: one to compute the constraint value, one to
# compute its Jacobian, and one to return the number of components in
# the constraint.

  class VolumeConstraint(InequalityConstraint):
    """A class that enforces the volume constraint g(a) = V - a*dx >= 0."""
    def __init__(self, V):
      self.V  = float(V)

# The derivative of the constraint g(x) is constant (it is the
# diagonal of the lumped mass matrix for the control function space),
# so let's assemble it here once.  This is also useful in rapidly
# calculating the integral each time without re-assembling.

      self.smass  = assemble(TestFunction(A) * Constant(1) * dx)
      self.tmpvec = Function(A)

    def function(self, m):
      self.tmpvec.vector()[:] = m

# Compute the integral of the control over the domain

      integral = self.smass.inner(self.tmpvec.vector())
      if MPI.rank(mpi_comm_world()) == 0:
        print "Current control integral: ", integral
      return [self.V - integral]

    def jacobian(self, m):
      return [-self.smass]

    def length(self):
      """Return the number of components in the constraint vector (here, one)."""
      return 1

<<<<<<< HEAD
  problem = MinimizationProblem(Jhat, bounds=(lb, ub), constraints=VolumeConstraint(V))
  solver  = IPOPTSolver(problem)
  a_opt   = solver.solve()
  File("output/control_solution.xml.gz") << a_opt
=======
# Now that all the ingredients are in place, we can perform the
# optimisation.  The :py:class:`ReducedFunctionalNumPy` class has a
# method :py:meth:`ReducedFunctionalNumPy.pyipopt_problem`, which
# creates a :py:class:`pyipopt.Problem` class that represents the
# optimisation problem to be solved. We call this and pass it to
# :py:mod:`pyipopt` to solve:

  nlp = rfn.pyipopt_problem(bounds=(lb, ub), constraints=VolumeConstraint(V))
  a_opt = nlp.solve(full=False)

  File("output/control_solution.xml.gz") << a_opt

# The example code can be found in ``examples/poisson-topology/`` in the
# ``dolfin-adjoint`` source tree, and executed as follows:

# .. code-block:: bash

#   $ mpiexec -n 4 python poisson-topology.py
#   ...
#   Number of Iterations....: 28

#                                      (scaled)                 (unscaled)
#   Objective...............:   8.5918769312525156e-05    8.5918769312525156e-05
#   Dual infeasibility......:   6.2885905846597543e-08    6.2885905846597543e-08
#   Constraint violation....:   0.0000000000000000e+00    0.0000000000000000e+00
#   Complementarity.........:   3.1475629953894822e-09    3.1475629953894822e-09
#   Overall NLP error.......:   6.2885905846597543e-08    6.2885905846597543e-08


#   Number of objective function evaluations             = 29
#   Number of objective gradient evaluations             = 29
#   Number of equality constraint evaluations            = 0
#   Number of inequality constraint evaluations          = 29
#   Number of equality constraint Jacobian evaluations   = 0
#   Number of inequality constraint Jacobian evaluations = 29
#   Number of Lagrangian Hessian evaluations             = 0
#   Total CPU secs in IPOPT (w/o function evaluations)   =      2.628
#   Total CPU secs in NLP function evaluations           =     27.790

#   EXIT: Solved To Acceptable Level.

# The optimisation iterations can be visualised by opening
# ``output/control_iterations.pvd`` in paraview. The resulting solution
# exhibits fascinating dendritic structures, similar to the reference
# solution found in :cite:`gersborg2006`.

# .. image:: poisson-topology.png
#     :scale: 40
#     :align: center

# See also ``examples/poisson-topology/poisson-topology-3d.py`` for a 3-dimensional
# generalisation of this example, with the following solution:

# .. image:: poisson-topology-3d.png
#     :scale: 90
#     :align: center

# .. rubric:: References

# .. bibliography:: /documentation/poisson-topology/poisson-topology.bib
#    :cited:
#    :labelprefix: 3E-
>>>>>>> 7097f284
<|MERGE_RESOLUTION|>--- conflicted
+++ resolved
@@ -171,9 +171,6 @@
   m = SteadyParameter(a)
   Jhat = ReducedFunctional(J, m, eval_cb=eval_cb)
 
-<<<<<<< HEAD
-  # Now configure the constraints on the control.
-=======
 # This :py:class:`ReducedFunctional` object solves the forward PDE using
 # dolfin-adjoint's tape each time the functional is to be evaluated, and
 # derives and solves the adjoint equation each time the functional
@@ -189,7 +186,6 @@
 
 # Now let us configure the control constraints. The bound constraints
 # are easy:
->>>>>>> 7097f284
 
   lb = 0.0
   ub = 1.0
@@ -236,12 +232,6 @@
       """Return the number of components in the constraint vector (here, one)."""
       return 1
 
-<<<<<<< HEAD
-  problem = MinimizationProblem(Jhat, bounds=(lb, ub), constraints=VolumeConstraint(V))
-  solver  = IPOPTSolver(problem)
-  a_opt   = solver.solve()
-  File("output/control_solution.xml.gz") << a_opt
-=======
 # Now that all the ingredients are in place, we can perform the
 # optimisation.  The :py:class:`ReducedFunctionalNumPy` class has a
 # method :py:meth:`ReducedFunctionalNumPy.pyipopt_problem`, which
@@ -303,5 +293,4 @@
 
 # .. bibliography:: /documentation/poisson-topology/poisson-topology.bib
 #    :cited:
-#    :labelprefix: 3E-
->>>>>>> 7097f284
+#    :labelprefix: 3E-